--- conflicted
+++ resolved
@@ -374,11 +374,7 @@
    *
    * @return True if constraint can be configured from oc
    */
-<<<<<<< HEAD
-  bool configure(const moveit_msgs::msg::OrientationConstraint& oc, const robot_state::Transforms& tf);
-=======
-  bool configure(const moveit_msgs::OrientationConstraint& oc, const moveit::core::Transforms& tf);
->>>>>>> a5864ccc
+  bool configure(const moveit_msgs::msg::OrientationConstraint& oc, const moveit::core::Transforms& tf);
 
   /**
    * \brief Check if two orientation constraints are the same.
@@ -538,11 +534,7 @@
    *
    * @return True if constraint can be configured from pc
    */
-<<<<<<< HEAD
-  bool configure(const moveit_msgs::msg::PositionConstraint& pc, const robot_state::Transforms& tf);
-=======
-  bool configure(const moveit_msgs::PositionConstraint& pc, const moveit::core::Transforms& tf);
->>>>>>> a5864ccc
+  bool configure(const moveit_msgs::msg::PositionConstraint& pc, const moveit::core::Transforms& tf);
 
   /**
    * \brief Check if two constraints are the same.  For position
@@ -780,11 +772,7 @@
    *
    * @return True if constraint can be configured from vc
    */
-<<<<<<< HEAD
-  bool configure(const moveit_msgs::msg::VisibilityConstraint& vc, const robot_state::Transforms& tf);
-=======
-  bool configure(const moveit_msgs::VisibilityConstraint& vc, const moveit::core::Transforms& tf);
->>>>>>> a5864ccc
+  bool configure(const moveit_msgs::msg::VisibilityConstraint& vc, const moveit::core::Transforms& tf);
 
   /**
    * \brief Check if two constraints are the same.
@@ -826,11 +814,7 @@
    * @param [in] state The state from which to produce the markers
    * @param [out] markers The marker array to which the markers will be added
    */
-<<<<<<< HEAD
-  void getMarkers(const robot_state::RobotState& state, visualization_msgs::msg::MarkerArray& markers) const;
-=======
-  void getMarkers(const moveit::core::RobotState& state, visualization_msgs::MarkerArray& markers) const;
->>>>>>> a5864ccc
+  void getMarkers(const moveit::core::RobotState& state, visualization_msgs::msg::MarkerArray& markers) const;
 
   bool enabled() const override;
   ConstraintEvaluationResult decide(const moveit::core::RobotState& state, bool verbose = false) const override;
@@ -907,11 +891,7 @@
    * KinematicConstraintSet can still be used even if the addition
    * returns false.
    */
-<<<<<<< HEAD
-  bool add(const moveit_msgs::msg::Constraints& c, const robot_state::Transforms& tf);
-=======
-  bool add(const moveit_msgs::Constraints& c, const moveit::core::Transforms& tf);
->>>>>>> a5864ccc
+  bool add(const moveit_msgs::msg::Constraints& c, const moveit::core::Transforms& tf);
 
   /**
    * \brief Add a vector of joint constraints
@@ -929,11 +909,7 @@
    *
    * @return Will return true only if all constraints are valid, and false otherwise
    */
-<<<<<<< HEAD
-  bool add(const std::vector<moveit_msgs::msg::PositionConstraint>& pc, const robot_state::Transforms& tf);
-=======
-  bool add(const std::vector<moveit_msgs::PositionConstraint>& pc, const moveit::core::Transforms& tf);
->>>>>>> a5864ccc
+  bool add(const std::vector<moveit_msgs::msg::PositionConstraint>& pc, const moveit::core::Transforms& tf);
 
   /**
    * \brief Add a vector of orientation constraints
@@ -942,11 +918,7 @@
    *
    * @return Will return true only if all constraints are valid, and false otherwise
    */
-<<<<<<< HEAD
-  bool add(const std::vector<moveit_msgs::msg::OrientationConstraint>& oc, const robot_state::Transforms& tf);
-=======
-  bool add(const std::vector<moveit_msgs::OrientationConstraint>& oc, const moveit::core::Transforms& tf);
->>>>>>> a5864ccc
+  bool add(const std::vector<moveit_msgs::msg::OrientationConstraint>& oc, const moveit::core::Transforms& tf);
 
   /**
    * \brief Add a vector of visibility constraints
@@ -955,11 +927,7 @@
    *
    * @return Will return true only if all constraints are valid, and false otherwise
    */
-<<<<<<< HEAD
-  bool add(const std::vector<moveit_msgs::msg::VisibilityConstraint>& vc, const robot_state::Transforms& tf);
-=======
-  bool add(const std::vector<moveit_msgs::VisibilityConstraint>& vc, const moveit::core::Transforms& tf);
->>>>>>> a5864ccc
+  bool add(const std::vector<moveit_msgs::msg::VisibilityConstraint>& vc, const moveit::core::Transforms& tf);
 
   /**
    * \brief Determines whether all constraints are satisfied by state,
