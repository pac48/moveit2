set(MOVEIT_LIB_NAME moveit_collision_detection_fcl)

add_library(${MOVEIT_LIB_NAME} SHARED
  src/collision_common.cpp
  src/collision_env_fcl.cpp
)
set_target_properties(${MOVEIT_LIB_NAME} PROPERTIES VERSION "${${PROJECT_NAME}_VERSION}")
ament_target_dependencies(${MOVEIT_LIB_NAME}
  rclcpp
  rmw_implementation
  urdf
  urdfdom
  urdfdom_headers
  LIBFCL
  Boost
  visualization_msgs
)
target_link_libraries(${MOVEIT_LIB_NAME}
  moveit_collision_detection
)

add_library(collision_detector_fcl_plugin SHARED src/collision_detector_fcl_plugin_loader.cpp)
set_target_properties(collision_detector_fcl_plugin PROPERTIES VERSION "${${PROJECT_NAME}_VERSION}")
ament_target_dependencies(collision_detector_fcl_plugin
  rclcpp
  urdf
  visualization_msgs
  pluginlib
  rmw_implementation
)
target_link_libraries(collision_detector_fcl_plugin
  ${MOVEIT_LIB_NAME}
)

install(TARGETS ${MOVEIT_LIB_NAME} collision_detector_fcl_plugin
          LIBRARY DESTINATION lib
          ARCHIVE DESTINATION lib
          RUNTIME DESTINATION bin
)
install(DIRECTORY include/ DESTINATION include)

if(BUILD_TESTING)
  find_package(moveit_resources REQUIRED)
  include_directories(${moveit_resources_INCLUDE_DIRS})
  find_package(resource_retriever REQUIRED)

  if(WIN32)
    # set(append_library_dirs "$<TARGET_FILE_DIR:${PROJECT_NAME}>;$<TARGET_FILE_DIR:${PROJECT_NAME}_TestPlugins1>")
  else()
    set(append_library_dirs "${CMAKE_CURRENT_BINARY_DIR};${CMAKE_CURRENT_BINARY_DIR}/../collision_detection;${CMAKE_CURRENT_BINARY_DIR}/../robot_state;${CMAKE_CURRENT_BINARY_DIR}/../robot_model;${CMAKE_CURRENT_BINARY_DIR}/../utils")
  endif()

  ament_add_gtest(test_fcl_collision_detection test/test_fcl_collision_detection.cpp
    APPEND_LIBRARY_DIRS "${append_library_dirs}")

<<<<<<< HEAD
  target_link_libraries(test_fcl_collision_detection
    ${urdf_LIBRARIES}
    ${visualization_msgs_LIBRARIES}
    ${srdfdom_LIBRARIES}
    moveit_test_utils
    moveit_robot_model
    moveit_robot_state
    moveit_collision_detection
    moveit_collision_detection_fcl
    ${MOVEIT_LIB_NAME}
    ${Boost_LIBRARIES}
    ${geometric_shapes_LIBRARIES}
    resource_retriever::resource_retriever
  )

  ament_add_gtest(test_fcl_collision_env test/test_fcl_env.cpp)
  target_link_libraries(test_fcl_collision_env
    moveit_test_utils
    ${MOVEIT_LIB_NAME}
    ${Boost_LIBRARIES}
    moveit_robot_state
  )
=======
  catkin_add_gtest(test_fcl_collision_detection test/test_fcl_collision_detection_pr2.cpp)
  target_link_libraries(test_fcl_collision_detection moveit_test_utils ${MOVEIT_LIB_NAME} ${Boost_LIBRARIES})

  catkin_add_gtest(test_fcl_collision_detection_panda test/test_fcl_collision_detection_panda.cpp)
  target_link_libraries(test_fcl_collision_detection_panda moveit_test_utils ${MOVEIT_LIB_NAME} ${Boost_LIBRARIES})
>>>>>>> a5864ccc
endif()<|MERGE_RESOLUTION|>--- conflicted
+++ resolved
@@ -50,24 +50,23 @@
     set(append_library_dirs "${CMAKE_CURRENT_BINARY_DIR};${CMAKE_CURRENT_BINARY_DIR}/../collision_detection;${CMAKE_CURRENT_BINARY_DIR}/../robot_state;${CMAKE_CURRENT_BINARY_DIR}/../robot_model;${CMAKE_CURRENT_BINARY_DIR}/../utils")
   endif()
 
-  ament_add_gtest(test_fcl_collision_detection test/test_fcl_collision_detection.cpp
-    APPEND_LIBRARY_DIRS "${append_library_dirs}")
+  # ament_add_gtest(test_fcl_collision_detection test/test_fcl_collision_detection.cpp
+  #   APPEND_LIBRARY_DIRS "${append_library_dirs}")
 
-<<<<<<< HEAD
-  target_link_libraries(test_fcl_collision_detection
-    ${urdf_LIBRARIES}
-    ${visualization_msgs_LIBRARIES}
-    ${srdfdom_LIBRARIES}
-    moveit_test_utils
-    moveit_robot_model
-    moveit_robot_state
-    moveit_collision_detection
-    moveit_collision_detection_fcl
-    ${MOVEIT_LIB_NAME}
-    ${Boost_LIBRARIES}
-    ${geometric_shapes_LIBRARIES}
-    resource_retriever::resource_retriever
-  )
+  # target_link_libraries(test_fcl_collision_detection
+  #   ${urdf_LIBRARIES}
+  #   ${visualization_msgs_LIBRARIES}
+  #   ${srdfdom_LIBRARIES}
+  #   moveit_test_utils
+  #   moveit_robot_model
+  #   moveit_robot_state
+  #   moveit_collision_detection
+  #   moveit_collision_detection_fcl
+  #   ${MOVEIT_LIB_NAME}
+  #   ${Boost_LIBRARIES}
+  #   ${geometric_shapes_LIBRARIES}
+  #   resource_retriever::resource_retriever
+  # )
 
   ament_add_gtest(test_fcl_collision_env test/test_fcl_env.cpp)
   target_link_libraries(test_fcl_collision_env
@@ -76,11 +75,10 @@
     ${Boost_LIBRARIES}
     moveit_robot_state
   )
-=======
-  catkin_add_gtest(test_fcl_collision_detection test/test_fcl_collision_detection_pr2.cpp)
+
+  ament_add_gtest(test_fcl_collision_detection test/test_fcl_collision_detection_pr2.cpp)
   target_link_libraries(test_fcl_collision_detection moveit_test_utils ${MOVEIT_LIB_NAME} ${Boost_LIBRARIES})
 
-  catkin_add_gtest(test_fcl_collision_detection_panda test/test_fcl_collision_detection_panda.cpp)
+  ament_add_gtest(test_fcl_collision_detection_panda test/test_fcl_collision_detection_panda.cpp)
   target_link_libraries(test_fcl_collision_detection_panda moveit_test_utils ${MOVEIT_LIB_NAME} ${Boost_LIBRARIES})
->>>>>>> a5864ccc
 endif()