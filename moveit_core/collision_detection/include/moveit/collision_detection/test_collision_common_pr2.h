/*********************************************************************
 * Software License Agreement (BSD License)
 *
 *  Copyright (c) 2008, Willow Garage, Inc.
 *  All rights reserved.
 *
 *  Redistribution and use in source and binary forms, with or without
 *  modification, are permitted provided that the following conditions
 *  are met:
 *
 *   * Redistributions of source code must retain the above copyright
 *     notice, this list of conditions and the following disclaimer.
 *   * Redistributions in binary form must reproduce the above
 *     copyright notice, this list of conditions and the following
 *     disclaimer in the documentation and/or other materials provided
 *     with the distribution.
 *   * Neither the name of Willow Garage nor the names of its
 *     contributors may be used to endorse or promote products derived
 *     from this software without specific prior written permission.
 *
 *  THIS SOFTWARE IS PROVIDED BY THE COPYRIGHT HOLDERS AND CONTRIBUTORS
 *  "AS IS" AND ANY EXPRESS OR IMPLIED WARRANTIES, INCLUDING, BUT NOT
 *  LIMITED TO, THE IMPLIED WARRANTIES OF MERCHANTABILITY AND FITNESS
 *  FOR A PARTICULAR PURPOSE ARE DISCLAIMED. IN NO EVENT SHALL THE
 *  COPYRIGHT OWNER OR CONTRIBUTORS BE LIABLE FOR ANY DIRECT, INDIRECT,
 *  INCIDENTAL, SPECIAL, EXEMPLARY, OR CONSEQUENTIAL DAMAGES (INCLUDING,
 *  BUT NOT LIMITED TO, PROCUREMENT OF SUBSTITUTE GOODS OR SERVICES;
 *  LOSS OF USE, DATA, OR PROFITS; OR BUSINESS INTERRUPTION) HOWEVER
 *  CAUSED AND ON ANY THEORY OF LIABILITY, WHETHER IN CONTRACT, STRICT
 *  LIABILITY, OR TORT (INCLUDING NEGLIGENCE OR OTHERWISE) ARISING IN
 *  ANY WAY OUT OF THE USE OF THIS SOFTWARE, EVEN IF ADVISED OF THE
 *  POSSIBILITY OF SUCH DAMAGE.
 *********************************************************************/

/* Author: E. Gil Jones */

#include <moveit/robot_model/robot_model.h>
#include <moveit/robot_state/robot_state.h>
#include <moveit/utils/robot_model_test_utils.h>
#include <moveit/collision_detection/collision_common.h>
#include <moveit/collision_detection/collision_env.h>
#include <moveit/collision_detection/collision_detector_allocator.h>
#include <urdf_parser/urdf_parser.h>
#include <geometric_shapes/shape_operations.h>

#include <gtest/gtest.h>
#include <sstream>
#include <algorithm>
#include <ctype.h>
#include <fstream>

template <class CollisionAllocatorType>
class CollisionDetectorTest : public ::testing::Test
{
public:
  std::shared_ptr<CollisionAllocatorType> value_;

protected:
  CollisionDetectorTest()
  {
  }

  void SetUp() override
  {
    value_ = std::make_shared<CollisionAllocatorType>();
    robot_model_ = moveit::core::loadTestingRobotModel("pr2");
    robot_model_ok_ = static_cast<bool>(robot_model_);
    kinect_dae_resource_ = "package://moveit_resources_pr2_description/urdf/meshes/sensors/kinect_v0/kinect.dae";

    acm_ = std::make_shared<collision_detection::AllowedCollisionMatrix>(robot_model_->getLinkModelNames(), true);

    cenv_ = value_->allocateEnv(robot_model_);
  }

  void TearDown() override
  {
  }

  bool robot_model_ok_;

  moveit::core::RobotModelPtr robot_model_;

  collision_detection::CollisionEnvPtr cenv_;

  collision_detection::AllowedCollisionMatrixPtr acm_;

  std::string kinect_dae_resource_;
};

TYPED_TEST_CASE_P(CollisionDetectorTest);

TYPED_TEST_P(CollisionDetectorTest, InitOK)
{
  ASSERT_TRUE(this->robot_model_ok_);
}

TYPED_TEST_P(CollisionDetectorTest, DefaultNotInCollision)
{
  moveit::core::RobotState robot_state(this->robot_model_);
  robot_state.setToDefaultValues();
  robot_state.update();

  collision_detection::CollisionRequest req;
  collision_detection::CollisionResult res;
  this->cenv_->checkSelfCollision(req, res, robot_state, *this->acm_);
  ASSERT_FALSE(res.collision);
}

TYPED_TEST_P(CollisionDetectorTest, LinksInCollision)
{
  collision_detection::CollisionRequest req;
  collision_detection::CollisionResult res1;
  collision_detection::CollisionResult res2;
  collision_detection::CollisionResult res3;
  // req.contacts = true;
  // req.max_contacts = 100;

  moveit::core::RobotState robot_state(this->robot_model_);
  robot_state.setToDefaultValues();
  robot_state.update();

  Eigen::Isometry3d offset = Eigen::Isometry3d::Identity();
  offset.translation().x() = .01;

  //  robot_state.getLinkState("base_link")->updateGivenGlobalLinkTransform(Eigen::Isometry3d::Identity());
  //  robot_state.getLinkState("base_bellow_link")->updateGivenGlobalLinkTransform(offset);
  robot_state.updateStateWithLinkAt("base_link", Eigen::Isometry3d::Identity());
  robot_state.updateStateWithLinkAt("base_bellow_link", offset);
  robot_state.update();

  this->acm_->setEntry("base_link", "base_bellow_link", false);
  this->cenv_->checkSelfCollision(req, res1, robot_state, *this->acm_);
  ASSERT_TRUE(res1.collision);

  this->acm_->setEntry("base_link", "base_bellow_link", true);
  this->cenv_->checkSelfCollision(req, res2, robot_state, *this->acm_);
  ASSERT_FALSE(res2.collision);

  //  req.verbose = true;
  //  robot_state.getLinkState("r_gripper_palm_link")->updateGivenGlobalLinkTransform(Eigen::Isometry3d::Identity());
  //  robot_state.getLinkState("l_gripper_palm_link")->updateGivenGlobalLinkTransform(offset);
  robot_state.updateStateWithLinkAt("r_gripper_palm_link", Eigen::Isometry3d::Identity());
  robot_state.updateStateWithLinkAt("l_gripper_palm_link", offset);
  robot_state.update();

  this->acm_->setEntry("r_gripper_palm_link", "l_gripper_palm_link", false);
  this->cenv_->checkSelfCollision(req, res3, robot_state, *this->acm_);
  ASSERT_TRUE(res3.collision);
}

TYPED_TEST_P(CollisionDetectorTest, ContactReporting)
{
  collision_detection::CollisionRequest req;
  req.contacts = true;
  req.max_contacts = 1;

  moveit::core::RobotState robot_state(this->robot_model_);
  robot_state.setToDefaultValues();
  robot_state.update();

  Eigen::Isometry3d offset = Eigen::Isometry3d::Identity();
  offset.translation().x() = .01;

  //  robot_state.getLinkState("base_link")->updateGivenGlobalLinkTransform(Eigen::Isometry3d::Identity());
  //  robot_state.getLinkState("base_bellow_link")->updateGivenGlobalLinkTransform(offset);
  //  robot_state.getLinkState("r_gripper_palm_link")->updateGivenGlobalLinkTransform(Eigen::Isometry3d::Identity());
  //  robot_state.getLinkState("l_gripper_palm_link")->updateGivenGlobalLinkTransform(offset);

  robot_state.updateStateWithLinkAt("base_link", Eigen::Isometry3d::Identity());
  robot_state.updateStateWithLinkAt("base_bellow_link", offset);
  robot_state.updateStateWithLinkAt("r_gripper_palm_link", Eigen::Isometry3d::Identity());
  robot_state.updateStateWithLinkAt("l_gripper_palm_link", offset);
  robot_state.update();

  this->acm_->setEntry("base_link", "base_bellow_link", false);
  this->acm_->setEntry("r_gripper_palm_link", "l_gripper_palm_link", false);

  collision_detection::CollisionResult res;
  this->cenv_->checkSelfCollision(req, res, robot_state, *this->acm_);
  ASSERT_TRUE(res.collision);
  EXPECT_EQ(res.contacts.size(), 1u);
  EXPECT_EQ(res.contacts.begin()->second.size(), 1u);

  res.clear();
  req.max_contacts = 2;
  req.max_contacts_per_pair = 1;
  //  req.verbose = true;
  this->cenv_->checkSelfCollision(req, res, robot_state, *this->acm_);
  ASSERT_TRUE(res.collision);
  EXPECT_EQ(res.contacts.size(), 2u);
  EXPECT_EQ(res.contacts.begin()->second.size(), 1u);

  res.contacts.clear();
  res.contact_count = 0;

  req.max_contacts = 10;
  req.max_contacts_per_pair = 2;
  this->acm_ =
      std::make_shared<collision_detection::AllowedCollisionMatrix>(this->robot_model_->getLinkModelNames(), false);
  this->cenv_->checkSelfCollision(req, res, robot_state, *this->acm_);
  ASSERT_TRUE(res.collision);
  EXPECT_LE(res.contacts.size(), 10u);
  EXPECT_LE(res.contact_count, 10u);
}

TYPED_TEST_P(CollisionDetectorTest, ContactPositions)
{
  collision_detection::CollisionRequest req;
  req.contacts = true;
  req.max_contacts = 1;

  moveit::core::RobotState robot_state(this->robot_model_);
  robot_state.setToDefaultValues();
  robot_state.update();

  Eigen::Isometry3d pos1 = Eigen::Isometry3d::Identity();
  Eigen::Isometry3d pos2 = Eigen::Isometry3d::Identity();

  pos1.translation().x() = 5.0;
  pos2.translation().x() = 5.01;

  //  robot_state.getLinkState("r_gripper_palm_link")->updateGivenGlobalLinkTransform(pos1);
  //  robot_state.getLinkState("l_gripper_palm_link")->updateGivenGlobalLinkTransform(pos2);
  robot_state.updateStateWithLinkAt("r_gripper_palm_link", pos1);
  robot_state.updateStateWithLinkAt("l_gripper_palm_link", pos2);
  robot_state.update();

  this->acm_->setEntry("r_gripper_palm_link", "l_gripper_palm_link", false);

  collision_detection::CollisionResult res;
  this->cenv_->checkSelfCollision(req, res, robot_state, *this->acm_);
  ASSERT_TRUE(res.collision);
  ASSERT_EQ(res.contacts.size(), 1u);
  ASSERT_EQ(res.contacts.begin()->second.size(), 1u);

  for (collision_detection::CollisionResult::ContactMap::const_iterator it = res.contacts.begin();
       it != res.contacts.end(); it++)
  {
    EXPECT_NEAR(it->second[0].pos.x(), 5.0, .33);
  }

  pos1 = Eigen::Isometry3d(Eigen::Translation3d(3.0, 0.0, 0.0) * Eigen::Quaterniond::Identity());
  pos2 = Eigen::Isometry3d(Eigen::Translation3d(3.0, 0.0, 0.0) *
                           Eigen::Quaterniond(sqrt(1 - pow(0.258, 2)), 0.0, 0.258, 0.0));
  //  robot_state.getLinkState("r_gripper_palm_link")->updateGivenGlobalLinkTransform(pos1);
  //  robot_state.getLinkState("l_gripper_palm_link")->updateGivenGlobalLinkTransform(pos2);
  robot_state.updateStateWithLinkAt("r_gripper_palm_link", pos1);
  robot_state.updateStateWithLinkAt("l_gripper_palm_link", pos2);
  robot_state.update();

  collision_detection::CollisionResult res2;
  this->cenv_->checkSelfCollision(req, res2, robot_state, *this->acm_);
  ASSERT_TRUE(res2.collision);
  ASSERT_EQ(res2.contacts.size(), 1u);
  ASSERT_EQ(res2.contacts.begin()->second.size(), 1u);

  for (collision_detection::CollisionResult::ContactMap::const_iterator it = res2.contacts.begin();
       it != res2.contacts.end(); it++)
  {
    EXPECT_NEAR(it->second[0].pos.x(), 3.0, 0.33);
  }

  pos1 = Eigen::Isometry3d(Eigen::Translation3d(3.0, 0.0, 0.0) * Eigen::Quaterniond::Identity());
  pos2 = Eigen::Isometry3d(Eigen::Translation3d(3.0, 0.0, 0.0) *
                           Eigen::Quaterniond(M_PI / 4.0, 0.0, M_PI / 4.0, 0.0).normalized());
  //  robot_state.getLinkState("r_gripper_palm_link")->updateGivenGlobalLinkTransform(pos1);
  //  robot_state.getLinkState("l_gripper_palm_link")->updateGivenGlobalLinkTransform(pos2);
  robot_state.updateStateWithLinkAt("r_gripper_palm_link", pos1);
  robot_state.updateStateWithLinkAt("l_gripper_palm_link", pos2);
  robot_state.update();

  collision_detection::CollisionResult res3;
  this->cenv_->checkSelfCollision(req, res2, robot_state, *this->acm_);
  ASSERT_FALSE(res3.collision);
}

TYPED_TEST_P(CollisionDetectorTest, AttachedBodyTester)
{
  collision_detection::CollisionRequest req;
  collision_detection::CollisionResult res;

  this->acm_ =
      std::make_shared<collision_detection::AllowedCollisionMatrix>(this->robot_model_->getLinkModelNames(), true);

  moveit::core::RobotState robot_state(this->robot_model_);
  robot_state.setToDefaultValues();
  robot_state.update();

  Eigen::Isometry3d pos1 = Eigen::Isometry3d::Identity();
  pos1.translation().x() = 5.0;

  //  robot_state.getLinkState("r_gripper_palm_link")->updateGivenGlobalLinkTransform(pos1);
  robot_state.updateStateWithLinkAt("r_gripper_palm_link", pos1);
  robot_state.update();
  this->cenv_->checkSelfCollision(req, res, robot_state, *this->acm_);
  ASSERT_FALSE(res.collision);

  shapes::Shape* shape = new shapes::Box(.1, .1, .1);
  this->cenv_->getWorld()->addToObject("box", pos1, shapes::ShapeConstPtr(shape), Eigen::Isometry3d::Identity());

  res = collision_detection::CollisionResult();
  this->cenv_->checkRobotCollision(req, res, robot_state, *this->acm_);
  ASSERT_TRUE(res.collision);

  // deletes shape
  this->cenv_->getWorld()->removeObject("box");

  shape = new shapes::Box(.1, .1, .1);
  std::vector<shapes::ShapeConstPtr> shapes;
  EigenSTL::vector_Isometry3d poses;
  shapes.push_back(shapes::ShapeConstPtr(shape));
  poses.push_back(Eigen::Isometry3d::Identity());
  std::vector<std::string> touch_links;
  robot_state.attachBody("box", poses[0], shapes, poses, touch_links, "r_gripper_palm_link");

  res = collision_detection::CollisionResult();
  this->cenv_->checkSelfCollision(req, res, robot_state, *this->acm_);
  ASSERT_TRUE(res.collision);

  // deletes shape
  robot_state.clearAttachedBody("box");

  touch_links.push_back("r_gripper_palm_link");
  touch_links.push_back("r_gripper_motor_accelerometer_link");
  shapes[0] = std::make_shared<shapes::Box>(.1, .1, .1);
  robot_state.attachBody("box", poses[0], shapes, poses, touch_links, "r_gripper_palm_link");
  robot_state.update();

  res = collision_detection::CollisionResult();
  this->cenv_->checkSelfCollision(req, res, robot_state, *this->acm_);
  ASSERT_FALSE(res.collision);

  pos1.translation().x() = 5.01;
  shapes::Shape* coll = new shapes::Box(.1, .1, .1);
  this->cenv_->getWorld()->addToObject("coll", pos1, shapes::ShapeConstPtr(coll), Eigen::Isometry3d::Identity());
  res = collision_detection::CollisionResult();
  this->cenv_->checkRobotCollision(req, res, robot_state, *this->acm_);
  ASSERT_TRUE(res.collision);

  this->acm_->setEntry("coll", "r_gripper_palm_link", true);
  res = collision_detection::CollisionResult();
  this->cenv_->checkRobotCollision(req, res, robot_state, *this->acm_);
  ASSERT_TRUE(res.collision);
}

TYPED_TEST_P(CollisionDetectorTest, DiffSceneTester)
{
  moveit::core::RobotState robot_state(this->robot_model_);
  robot_state.setToDefaultValues();
  robot_state.update();

  collision_detection::CollisionRequest req;
  collision_detection::CollisionResult res;

  collision_detection::CollisionEnvPtr new_cenv = this->value_->allocateEnv(this->cenv_, this->cenv_->getWorld());

  auto before = std::chrono::system_clock::now();
  new_cenv->checkSelfCollision(req, res, robot_state);
  double first_check =
      std::chrono::duration_cast<std::chrono::seconds>(std::chrono::system_clock::now() - before).count();
  before = std::chrono::system_clock::now();
  new_cenv->checkSelfCollision(req, res, robot_state);
  double second_check =
      std::chrono::duration_cast<std::chrono::seconds>(std::chrono::system_clock::now() - before).count();

  EXPECT_LT(fabs(first_check - second_check), .05);

  std::vector<shapes::ShapeConstPtr> shapes;
  shapes.resize(1);

  shapes[0].reset(shapes::createMeshFromResource(this->kinect_dae_resource_));

  EigenSTL::vector_Isometry3d poses;
  poses.push_back(Eigen::Isometry3d::Identity());

  std::vector<std::string> touch_links;
  robot_state.attachBody("kinect", poses[0], shapes, poses, touch_links, "r_gripper_palm_link");

  before = std::chrono::system_clock::now();
  new_cenv->checkSelfCollision(req, res, robot_state);
  first_check = std::chrono::duration_cast<std::chrono::seconds>(std::chrono::system_clock::now() - before).count();
  before = std::chrono::system_clock::now();
  new_cenv->checkSelfCollision(req, res, robot_state);
  second_check = std::chrono::duration_cast<std::chrono::seconds>(std::chrono::system_clock::now() - before).count();

  // the first check is going to take a while, as data must be constructed
  EXPECT_LT(second_check, .1);

  collision_detection::CollisionEnvPtr other_new_cenv = this->value_->allocateEnv(this->cenv_, this->cenv_->getWorld());
  before = std::chrono::system_clock::now();
  new_cenv->checkSelfCollision(req, res, robot_state);
  first_check = std::chrono::duration_cast<std::chrono::seconds>(std::chrono::system_clock::now() - before).count();
  before = std::chrono::system_clock::now();
  new_cenv->checkSelfCollision(req, res, robot_state);
  second_check = std::chrono::duration_cast<std::chrono::seconds>(std::chrono::system_clock::now() - before).count();

  EXPECT_LT(fabs(first_check - second_check), .05);
}

TYPED_TEST_P(CollisionDetectorTest, ConvertObjectToAttached)
{
  collision_detection::CollisionRequest req;
  collision_detection::CollisionResult res;

  shapes::ShapeConstPtr shape(shapes::createMeshFromResource(this->kinect_dae_resource_));
  Eigen::Isometry3d pos1 = Eigen::Isometry3d::Identity();
  Eigen::Isometry3d pos2 = Eigen::Isometry3d::Identity();
  pos2.translation().x() = 10.0;

  this->cenv_->getWorld()->addToObject("kinect", pos1, shape, Eigen::Isometry3d::Identity());

  moveit::core::RobotState robot_state(this->robot_model_);
  robot_state.setToDefaultValues();
  robot_state.update();

  auto before = std::chrono::system_clock::now();
  this->cenv_->checkRobotCollision(req, res, robot_state);
  double first_check =
      std::chrono::duration_cast<std::chrono::seconds>(std::chrono::system_clock::now() - before).count();
  before = std::chrono::system_clock::now();
  this->cenv_->checkRobotCollision(req, res, robot_state);
  double second_check =
      std::chrono::duration_cast<std::chrono::seconds>(std::chrono::system_clock::now() - before).count();

  EXPECT_LT(second_check, .05);

  collision_detection::CollisionEnv::ObjectConstPtr object = this->cenv_->getWorld()->getObject("kinect");
  this->cenv_->getWorld()->removeObject("kinect");

  moveit::core::RobotState robot_state1(this->robot_model_);
  moveit::core::RobotState robot_state2(this->robot_model_);
  robot_state1.setToDefaultValues();
  robot_state2.setToDefaultValues();
  robot_state1.update();
  robot_state2.update();

  std::vector<std::string> touch_links;
  Eigen::Isometry3d identity_transform{ Eigen::Isometry3d::Identity() };
  robot_state1.attachBody("kinect", identity_transform, object->shapes_, object->shape_poses_, touch_links,
                          "r_gripper_palm_link");

  EigenSTL::vector_Isometry3d other_poses;
  other_poses.push_back(pos2);

  // This creates a new set of constant properties for the attached body, which happens to be the same as the one above;
  robot_state2.attachBody("kinect", identity_transform, object->shapes_, object->shape_poses_, touch_links,
                          "r_gripper_palm_link");

  // going to take a while, but that's fine
  res = collision_detection::CollisionResult();
  this->cenv_->checkSelfCollision(req, res, robot_state1);

  EXPECT_TRUE(res.collision);

  before = std::chrono::system_clock::now();
  this->cenv_->checkSelfCollision(req, res, robot_state1, *this->acm_);
  first_check = std::chrono::duration_cast<std::chrono::seconds>(std::chrono::system_clock::now() - before).count();
  before = std::chrono::system_clock::now();
  req.verbose = true;
  res = collision_detection::CollisionResult();
  this->cenv_->checkSelfCollision(req, res, robot_state2, *this->acm_);
  second_check = std::chrono::duration_cast<std::chrono::seconds>(std::chrono::system_clock::now() - before).count();

  EXPECT_LT(first_check, .05);
  EXPECT_LT(fabs(first_check - second_check), .1);
}

TYPED_TEST_P(CollisionDetectorTest, TestCollisionMapAdditionSpeed)
{
  EigenSTL::vector_Isometry3d poses;
  std::vector<shapes::ShapeConstPtr> shapes;
  for (unsigned int i = 0; i < 10000; i++)
  {
    poses.push_back(Eigen::Isometry3d::Identity());
    shapes.push_back(shapes::ShapeConstPtr(new shapes::Box(.01, .01, .01)));
  }
  auto start = std::chrono::system_clock::now();
  this->cenv_->getWorld()->addToObject("map", shapes, poses);
<<<<<<< HEAD
  double t = std::chrono::duration_cast<std::chrono::seconds>(std::chrono::system_clock::now() - start).count();
  // TODO: investigate why bullet collision checking is considerably slower here
=======
  double t = (ros::WallTime::now() - start).toSec();
  // TODO (j-petit): investigate why bullet collision checking is considerably slower here
>>>>>>> 9503bfb8
  EXPECT_GE(5.0, t);
  // this is not really a failure; it is just that slow;
  // looking into doing collision checking with a voxel grid.
  RCLCPP_INFO(rclcpp::get_logger("moveit.core.collision_detection.bullet"), "Adding boxes took %g", t);
}

TYPED_TEST_P(CollisionDetectorTest, MoveMesh)
{
  moveit::core::RobotState robot_state1(this->robot_model_);
  robot_state1.setToDefaultValues();
  robot_state1.update();

  Eigen::Isometry3d kinect_pose;
  kinect_pose.setIdentity();
  shapes::ShapePtr kinect_shape;
  kinect_shape.reset(shapes::createMeshFromResource(this->kinect_dae_resource_));

  this->cenv_->getWorld()->addToObject("kinect", kinect_shape, kinect_pose);

  Eigen::Isometry3d np;
  for (unsigned int i = 0; i < 5; i++)
  {
    np = Eigen::Translation3d(i * .001, i * .001, i * .001) * Eigen::Quaterniond::Identity();
    this->cenv_->getWorld()->moveShapeInObject("kinect", kinect_shape, np);
    collision_detection::CollisionRequest req;
    collision_detection::CollisionResult res;
    this->cenv_->checkCollision(req, res, robot_state1, *this->acm_);
  }
}

TYPED_TEST_P(CollisionDetectorTest, TestChangingShapeSize)
{
  moveit::core::RobotState robot_state1(this->robot_model_);
  robot_state1.setToDefaultValues();
  robot_state1.update();

  collision_detection::CollisionRequest req1;
  collision_detection::CollisionResult res1;

  ASSERT_FALSE(res1.collision);

  EigenSTL::vector_Isometry3d poses;
  std::vector<shapes::ShapeConstPtr> shapes;
  for (unsigned int i = 0; i < 5; i++)
  {
    this->cenv_->getWorld()->removeObject("shape");
    shapes.clear();
    poses.clear();
    shapes.push_back(shapes::ShapeConstPtr(new shapes::Box(1 + i * .0001, 1 + i * .0001, 1 + i * .0001)));
    poses.push_back(Eigen::Isometry3d::Identity());
    this->cenv_->getWorld()->addToObject("shape", shapes, poses);
    collision_detection::CollisionRequest req;
    collision_detection::CollisionResult res;
    this->cenv_->checkCollision(req, res, robot_state1, *this->acm_);
    ASSERT_TRUE(res.collision);
  }

  Eigen::Isometry3d kinect_pose = Eigen::Isometry3d::Identity();
  shapes::ShapePtr kinect_shape;
  kinect_shape.reset(shapes::createMeshFromResource(this->kinect_dae_resource_));
  this->cenv_->getWorld()->addToObject("kinect", kinect_shape, kinect_pose);
  collision_detection::CollisionRequest req2;
  collision_detection::CollisionResult res2;
  this->cenv_->checkCollision(req2, res2, robot_state1, *this->acm_);
  ASSERT_TRUE(res2.collision);
  for (unsigned int i = 0; i < 5; i++)
  {
    this->cenv_->getWorld()->removeObject("shape");
    shapes.clear();
    poses.clear();
    shapes.push_back(shapes::ShapeConstPtr(new shapes::Box(1 + i * .0001, 1 + i * .0001, 1 + i * .0001)));
    poses.push_back(Eigen::Isometry3d::Identity());
    this->cenv_->getWorld()->addToObject("shape", shapes, poses);
    collision_detection::CollisionRequest req;
    collision_detection::CollisionResult res;
    this->cenv_->checkCollision(req, res, robot_state1, *this->acm_);
    ASSERT_TRUE(res.collision);
  }
}

REGISTER_TYPED_TEST_CASE_P(CollisionDetectorTest, InitOK, DefaultNotInCollision, LinksInCollision, ContactReporting,
                           ContactPositions, AttachedBodyTester, DiffSceneTester, ConvertObjectToAttached,
                           TestCollisionMapAdditionSpeed, MoveMesh, TestChangingShapeSize);<|MERGE_RESOLUTION|>--- conflicted
+++ resolved
@@ -476,13 +476,8 @@
   }
   auto start = std::chrono::system_clock::now();
   this->cenv_->getWorld()->addToObject("map", shapes, poses);
-<<<<<<< HEAD
   double t = std::chrono::duration_cast<std::chrono::seconds>(std::chrono::system_clock::now() - start).count();
-  // TODO: investigate why bullet collision checking is considerably slower here
-=======
-  double t = (ros::WallTime::now() - start).toSec();
   // TODO (j-petit): investigate why bullet collision checking is considerably slower here
->>>>>>> 9503bfb8
   EXPECT_GE(5.0, t);
   // this is not really a failure; it is just that slow;
   // looking into doing collision checking with a voxel grid.
