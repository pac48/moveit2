--- conflicted
+++ resolved
@@ -44,28 +44,14 @@
 
 namespace occupancy_map_monitor
 {
-<<<<<<< HEAD
-typedef unsigned int ShapeHandle;
-typedef std::map<ShapeHandle, Eigen::Isometry3d, std::less<ShapeHandle>,
-                 Eigen::aligned_allocator<std::pair<const ShapeHandle, Eigen::Isometry3d> > >
-    ShapeTransformCache;
-typedef boost::function<bool(const std::string& target_frame, const rclcpp::Time& target_time,
-                             ShapeTransformCache& cache)>
-    TransformCacheProvider;
+using ShapeHandle = unsigned int;
+using ShapeTransformCache = std::map<ShapeHandle, Eigen::Isometry3d, std::less<ShapeHandle>,
+                                     Eigen::aligned_allocator<std::pair<const ShapeHandle, Eigen::Isometry3d> > >;
+using TransformCacheProvider = boost::function<bool(const std::string&, const rclcpp::Time&, ShapeTransformCache&)>;
 
 class OccupancyMapMonitor;
 
-MOVEIT_CLASS_FORWARD(OccupancyMapUpdater)
-=======
-using ShapeHandle = unsigned int;
-using ShapeTransformCache = std::map<ShapeHandle, Eigen::Isometry3d, std::less<ShapeHandle>,
-                                     Eigen::aligned_allocator<std::pair<const ShapeHandle, Eigen::Isometry3d> > >;
-using TransformCacheProvider = boost::function<bool(const std::string&, const ros::Time&, ShapeTransformCache&)>;
-
-class OccupancyMapMonitor;
-
-MOVEIT_CLASS_FORWARD(OccupancyMapUpdater);  // Defines OccupancyMapUpdaterPtr, ConstPtr, WeakPtr... etc
->>>>>>> 382aa5a8
+MOVEIT_CLASS_FORWARD(OccupancyMapUpdater)  // Defines OccupancyMapUpdaterPtr, ConstPtr, WeakPtr... etc
 
 /** \brief Base class for classes which update the occupancy map.
  */
