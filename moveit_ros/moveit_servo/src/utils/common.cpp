--- conflicted
+++ resolved
@@ -43,14 +43,12 @@
 {
 // The threshold above which `override_velocity_scaling_factor` will be used instead of computing the scaling from joint bounds.
 constexpr double SCALING_OVERRIDE_THRESHOLD = 0.01;
-<<<<<<< HEAD
+
 // The angle threshold in radians below which a rotation will be considered the identity.
 constexpr double MIN_ANGLE_THRESHOLD = 1E-16;
-=======
 
 // The publishing frequency for the planning scene monitor, in Hz.
 constexpr double PLANNING_SCENE_PUBLISHING_FREQUENCY = 25.0;
->>>>>>> 37048b40
 }  // namespace
 
 namespace moveit_servo
