/*********************************************************************
 * Software License Agreement (BSD License)
 *
 *  Copyright (c) 2014, SRI International
 *  Copyright (c) 2012, Willow Garage, Inc.
 *  All rights reserved.
 *
 *  Redistribution and use in source and binary forms, with or without
 *  modification, are permitted provided that the following conditions
 *  are met:
 *
 *   * Redistributions of source code must retain the above copyright
 *     notice, this list of conditions and the following disclaimer.
 *   * Redistributions in binary form must reproduce the above
 *     copyright notice, this list of conditions and the following
 *     disclaimer in the documentation and/or other materials provided
 *     with the distribution.
 *   * Neither the name of Willow Garage nor the names of its
 *     contributors may be used to endorse or promote products derived
 *     from this software without specific prior written permission.
 *
 *  THIS SOFTWARE IS PROVIDED BY THE COPYRIGHT HOLDERS AND CONTRIBUTORS
 *  "AS IS" AND ANY EXPRESS OR IMPLIED WARRANTIES, INCLUDING, BUT NOT
 *  LIMITED TO, THE IMPLIED WARRANTIES OF MERCHANTABILITY AND FITNESS
 *  FOR A PARTICULAR PURPOSE ARE DISCLAIMED. IN NO EVENT SHALL THE
 *  COPYRIGHT OWNER OR CONTRIBUTORS BE LIABLE FOR ANY DIRECT, INDIRECT,
 *  INCIDENTAL, SPECIAL, EXEMPLARY, OR CONSEQUENTIAL DAMAGES (INCLUDING,
 *  BUT NOT LIMITED TO, PROCUREMENT OF SUBSTITUTE GOODS OR SERVICES;
 *  LOSS OF USE, DATA, OR PROFITS; OR BUSINESS INTERRUPTION) HOWEVER
 *  CAUSED AND ON ANY THEORY OF LIABILITY, WHETHER IN CONTRACT, STRICT
 *  LIABILITY, OR TORT (INCLUDING NEGLIGENCE OR OTHERWISE) ARISING IN
 *  ANY WAY OUT OF THE USE OF THIS SOFTWARE, EVEN IF ADVISED OF THE
 *  POSSIBILITY OF SUCH DAMAGE.
 *********************************************************************/

/* Author: Ioan Sucan, Sachin Chitta */

#pragma once

#include <moveit/macros/class_forward.h>
#include <moveit/robot_state/robot_state.h>
<<<<<<< HEAD
#include <moveit_msgs/msg/robot_trajectory.hpp>
#include <moveit_msgs/msg/robot_state.hpp>
#include <moveit_msgs/msg/planner_interface_description.hpp>
#include <moveit_msgs/msg/constraints.hpp>
#include <moveit_msgs/msg/grasp.hpp>
// #include <moveit_msgs/msg/place_location.hpp>

// #include <moveit_msgs/action/pickup.hpp>
// #include <moveit_msgs/action/place.hpp>
#include <moveit_msgs/action/move_group.hpp>
#include <moveit_msgs/action/execute_trajectory.hpp>

#include <moveit_msgs/msg/motion_plan_request.hpp>
#include <geometry_msgs/msg/pose_stamped.h>

#include <rclcpp_action/rclcpp_action.hpp>

=======
#include <moveit/utils/moveit_error_code.h>
#include <moveit_msgs/RobotTrajectory.h>
#include <moveit_msgs/RobotState.h>
#include <moveit_msgs/PlannerInterfaceDescription.h>
#include <moveit_msgs/Constraints.h>
#include <moveit_msgs/Grasp.h>
#include <moveit_msgs/PlaceLocation.h>
#include <moveit_msgs/PickupGoal.h>
#include <moveit_msgs/PlaceGoal.h>
#include <moveit_msgs/MotionPlanRequest.h>
#include <moveit_msgs/MoveGroupAction.h>
#include <geometry_msgs/PoseStamped.h>
#include <actionlib/client/simple_action_client.h>
>>>>>>> 424a5b7b
#include <memory>
#include <utility>
#include <tf2_ros/buffer.h>

#include "moveit_move_group_interface_export.h"

namespace moveit
{
/** \brief Simple interface to MoveIt components */
namespace planning_interface
{
<<<<<<< HEAD
class MoveItErrorCode : public moveit_msgs::msg::MoveItErrorCodes
{
public:
  MoveItErrorCode()
  {
    val = 0;
  }
  MoveItErrorCode(int code)
  {
    val = code;
  }
  MoveItErrorCode(const moveit_msgs::msg::MoveItErrorCodes& code)
  {
    val = code.val;
  }
  explicit operator bool() const
  {
    return val == moveit_msgs::msg::MoveItErrorCodes::SUCCESS;
  }
  bool operator==(const int c) const
  {
    return val == c;
  }
  bool operator!=(const int c) const
  {
    return val != c;
  }
};
=======
using MoveItErrorCode [[deprecated("Use moveit::core::MoveItErrorCode")]] = moveit::core::MoveItErrorCode;
>>>>>>> 424a5b7b

MOVEIT_CLASS_FORWARD(MoveGroupInterface);  // Defines MoveGroupInterfacePtr, ConstPtr, WeakPtr... etc

/** \class MoveGroupInterface move_group_interface.h moveit/planning_interface/move_group_interface.h

    \brief Client class to conveniently use the ROS interfaces provided by the move_group node.

    This class includes many default settings to make things easy to use. */
class MOVEIT_MOVE_GROUP_INTERFACE_EXPORT MoveGroupInterface
{
public:
  /** \brief Default ROS parameter name from where to read the robot's URDF. Set to 'robot_description' */
  static const std::string ROBOT_DESCRIPTION;

  /** \brief Specification of options to use when constructing the MoveGroupInterface class */
  struct Options
  {
    Options(std::string group_name, std::string desc = ROBOT_DESCRIPTION, std::string move_group_namespace = "")
      : group_name_(std::move(group_name))
      , robot_description_(std::move(desc))
      , move_group_namespace_(std::move(move_group_namespace))
    {
    }

    /// The group to construct the class instance for
    std::string group_name_;

    /// The robot description parameter name (if different from default)
    std::string robot_description_;

    /// Optionally, an instance of the RobotModel to use can be also specified
    moveit::core::RobotModelConstPtr robot_model_;

    /// The namespace for the move group node
    std::string move_group_namespace_;
  };

  MOVEIT_STRUCT_FORWARD(Plan);

  /// The representation of a motion plan (as ROS messasges)
  struct Plan
  {
    /// The full starting state used for planning
    moveit_msgs::msg::RobotState start_state_;

    /// The trajectory of the robot (may not contain joints that are the same as for the start_state_)
    moveit_msgs::msg::RobotTrajectory trajectory_;

    /// The amount of time it took to generate the plan
    double planning_time_;
  };

  /**
      \brief Construct a MoveGroupInterface instance call using a specified set of options \e opt.

      \param opt. A MoveGroupInterface::Options structure, if you pass a ros::NodeHandle with a specific callback queue,
     it has to be of type ros::CallbackQueue
        (which is the default type of callback queues used in ROS)
      \param tf_buffer. Specify a TF2_ROS Buffer instance to use. If not specified,
                        one will be constructed internally
      \param wait_for_servers. Timeout for connecting to action servers. -1 time means unlimited waiting.
    */
  MoveGroupInterface(const rclcpp::Node::SharedPtr& node, const Options& opt,
                     const std::shared_ptr<tf2_ros::Buffer>& tf_buffer = std::shared_ptr<tf2_ros::Buffer>(),
                     const rclcpp::Duration& wait_for_servers = rclcpp::Duration::from_seconds(-1));

  /**
      \brief Construct a client for the MoveGroup action for a particular \e group.

      \param tf_buffer. Specify a TF2_ROS Buffer instance to use. If not specified,
                        one will be constructed internally
      \param wait_for_servers. Timeout for connecting to action servers. -1 time means unlimited waiting.
    */
  MoveGroupInterface(const rclcpp::Node::SharedPtr& node, const std::string& group,
                     const std::shared_ptr<tf2_ros::Buffer>& tf_buffer = std::shared_ptr<tf2_ros::Buffer>(),
                     const rclcpp::Duration& wait_for_servers = rclcpp::Duration::from_seconds(-1));

  ~MoveGroupInterface();

  /**
   * @brief This class owns unique resources (e.g. action clients, threads) and its not very
   * meaningful to copy. Pass by references, move it, or simply create multiple instances where
   * required.
   */
  MoveGroupInterface(const MoveGroupInterface&) = delete;
  MoveGroupInterface& operator=(const MoveGroupInterface&) = delete;

  MoveGroupInterface(MoveGroupInterface&& other) noexcept;
  MoveGroupInterface& operator=(MoveGroupInterface&& other) noexcept;
  /** \brief Get the name of the group this instance operates on */
  const std::string& getName() const;

  /** \brief Get the names of the named robot states available as targets, both either remembered states or default
   * states from srdf */
  const std::vector<std::string>& getNamedTargets() const;

  /** \brief Get the RobotModel object. */
  moveit::core::RobotModelConstPtr getRobotModel() const;

  /** \brief Get the ROS node handle of this instance operates on */
  rclcpp::Node::SharedPtr getNodeHandle();

  /** \brief Get the name of the frame in which the robot is planning */
  const std::string& getPlanningFrame() const;

  /** \brief Get the available planning group names */
  const std::vector<std::string>& getJointModelGroupNames() const;

  /** \brief Get vector of names of joints available in move group */
  const std::vector<std::string>& getJointNames() const;

  /** \brief Get vector of names of links available in move group */
  const std::vector<std::string>& getLinkNames() const;

  /** \brief Get the joint angles for targets specified by name */
  std::map<std::string, double> getNamedTargetValues(const std::string& name) const;

  /** \brief Get only the active (actuated) joints this instance operates on */
  const std::vector<std::string>& getActiveJoints() const;

  /** \brief Get all the joints this instance operates on (including fixed joints)*/
  const std::vector<std::string>& getJoints() const;

  /** \brief Get the number of variables used to describe the state of this group. This is larger or equal to the number
   * of DOF. */
  unsigned int getVariableCount() const;

  /** \brief Get the descriptions of all planning plugins loaded by the action server */
  bool getInterfaceDescriptions(std::vector<moveit_msgs::msg::PlannerInterfaceDescription>& desc) const;

  /** \brief Get the description of the default planning plugin loaded by the action server */
  bool getInterfaceDescription(moveit_msgs::msg::PlannerInterfaceDescription& desc) const;

  /** \brief Get the planner parameters for given group and planner_id */
  std::map<std::string, std::string> getPlannerParams(const std::string& planner_id,
                                                      const std::string& group = "") const;

  /** \brief Set the planner parameters for given group and planner_id */
  void setPlannerParams(const std::string& planner_id, const std::string& group,
                        const std::map<std::string, std::string>& params, bool bReplace = false);

  std::string getDefaultPlanningPipelineId() const;

  /** \brief Specify a planning pipeline to be used for further planning */
  void setPlanningPipelineId(const std::string& pipeline_id);

  /** \brief Get the current planning_pipeline_id */
  const std::string& getPlanningPipelineId() const;

  /** \brief Get the default planner of the current planning pipeline for the given group (or the pipeline's default) */
  std::string getDefaultPlannerId(const std::string& group = "") const;

  /** \brief Specify a planner to be used for further planning */
  void setPlannerId(const std::string& planner_id);

  /** \brief Get the current planner_id */
  const std::string& getPlannerId() const;

  /** \brief Specify the maximum amount of time to use when planning */
  void setPlanningTime(double seconds);

  /** \brief Set the number of times the motion plan is to be computed from scratch before the shortest solution is
   * returned. The default value is 1.*/
  void setNumPlanningAttempts(unsigned int num_planning_attempts);

  /** \brief Set a scaling factor for optionally reducing the maximum joint velocity.
      Allowed values are in (0,1]. The maximum joint velocity specified
      in the robot model is multiplied by the factor. If the value is 0, it is set to
      the default value, which is defined in joint_limits.yaml of the moveit_config.
      If the value is greater than 1, it is set to 1.0. */
  void setMaxVelocityScalingFactor(double max_velocity_scaling_factor);

  /** \brief Set a scaling factor for optionally reducing the maximum joint acceleration.
      Allowed values are in (0,1]. The maximum joint acceleration specified
      in the robot model is multiplied by the factor. If the value is 0, it is set to
      the default value, which is defined in joint_limits.yaml of the moveit_config.
      If the value is greater than 1, it is set to 1.0. */
  void setMaxAccelerationScalingFactor(double max_acceleration_scaling_factor);

  /** \brief Get the number of seconds set by setPlanningTime() */
  double getPlanningTime() const;

  /** \brief Get the tolerance that is used for reaching a joint goal. This is distance for each joint in configuration
   * space */
  double getGoalJointTolerance() const;

  /** \brief Get the tolerance that is used for reaching a position goal. This is be the radius of a sphere where the
   * end-effector must reach.*/
  double getGoalPositionTolerance() const;

  /** \brief Get the tolerance that is used for reaching an orientation goal. This is the tolerance for roll, pitch and
   * yaw, in radians. */
  double getGoalOrientationTolerance() const;

  /** \brief Set the tolerance that is used for reaching the goal. For
      joint state goals, this will be distance for each joint, in the
      configuration space (radians or meters depending on joint type). For pose
      goals this will be the radius of a sphere where the end-effector must
      reach. This function simply triggers calls to setGoalPositionTolerance(),
      setGoalOrientationTolerance() and setGoalJointTolerance(). */
  void setGoalTolerance(double tolerance);

  /** \brief Set the joint tolerance (for each joint) that is used for reaching the goal when moving to a joint value
   * target. */
  void setGoalJointTolerance(double tolerance);

  /** \brief Set the position tolerance that is used for reaching the goal when moving to a pose. */
  void setGoalPositionTolerance(double tolerance);

  /** \brief Set the orientation tolerance that is used for reaching the goal when moving to a pose. */
  void setGoalOrientationTolerance(double tolerance);

  /** \brief Specify the workspace bounding box.
       The box is specified in the planning frame (i.e. relative to the robot root link start position).
       This is useful when the planning group contains the root joint of the robot -- i.e. when planning motion for the
     robot relative to the world. */
  void setWorkspace(double minx, double miny, double minz, double maxx, double maxy, double maxz);

  /** \brief If a different start state should be considered instead of the current state of the robot, this function
   * sets that state */
  void setStartState(const moveit_msgs::msg::RobotState& start_state);

  /** \brief If a different start state should be considered instead of the current state of the robot, this function
   * sets that state */
  void setStartState(const moveit::core::RobotState& start_state);

  /** \brief Set the starting state for planning to be that reported by the robot's joint state publication */
  void setStartStateToCurrentState();

  /** \brief For pick/place operations, the name of the support surface is used to specify the fact that attached
   * objects are allowed to touch the support surface */
  void setSupportSurfaceName(const std::string& name);

  /**
   * \name Setting a joint state target (goal)
   *
   * There are 2 types of goal targets:
   * \li a JointValueTarget (aka JointStateTarget) specifies an absolute value for each joint (angle for rotational
   *joints or position for prismatic joints).
   * \li a PoseTarget (Position, Orientation, or Pose) specifies the pose of one or more end effectors (and the planner
   *can use any joint values that reaches the pose(s)).
   *
   * Only one or the other is used for planning.  Calling any of the
   * set*JointValueTarget() functions sets the current goal target to the
   * JointValueTarget.  Calling any of the setPoseTarget(),
   * setOrientationTarget(), setRPYTarget(), setPositionTarget() functions sets
   * the current goal target to the Pose target.
   */
  /**@{*/

  /** \brief Set the JointValueTarget and use it for future planning requests.

      \e group_variable_values MUST exactly match the variable order as returned by
      getJointValueTarget(std::vector<double>&).

      This always sets all of the group's joint values.

      After this call, the JointValueTarget is used \b instead of any
      previously set Position, Orientation, or Pose targets.

      If these values are out of bounds then false is returned BUT THE VALUES
      ARE STILL SET AS THE GOAL. */
  bool setJointValueTarget(const std::vector<double>& group_variable_values);

  /** \brief Set the JointValueTarget and use it for future planning requests.

      \e variable_values is a map of joint variable names to values.  Joints in
      the group are used to set the JointValueTarget.  Joints in the model but
      not in the group are ignored.  An exception is thrown if a joint name is
      not found in the model.  Joint variables in the group that are missing
      from \e variable_values remain unchanged (to reset all target variables
      to their current values in the robot use
      setJointValueTarget(getCurrentJointValues())).

      After this call, the JointValueTarget is used \b instead of any
      previously set Position, Orientation, or Pose targets.

      If these values are out of bounds then false is returned BUT THE VALUES
      ARE STILL SET AS THE GOAL. */
  bool setJointValueTarget(const std::map<std::string, double>& variable_values);

  /** \brief Set the JointValueTarget and use it for future planning requests.

      \e variable_names are variable joint names and variable_values are
      variable joint positions. Joints in the group are used to set the
      JointValueTarget.  Joints in the model but not in the group are ignored.
      An exception is thrown if a joint name is not found in the model.
      Joint variables in the group that are missing from \e variable_names
      remain unchanged (to reset all target variables to their current values
      in the robot use setJointValueTarget(getCurrentJointValues())).

      After this call, the JointValueTarget is used \b instead of any
      previously set Position, Orientation, or Pose targets.

      If these values are out of bounds then false is returned BUT THE VALUES
      ARE STILL SET AS THE GOAL. */
  bool setJointValueTarget(const std::vector<std::string>& variable_names, const std::vector<double>& variable_values);

  /** \brief Set the JointValueTarget and use it for future planning requests.

      The target for all joints in the group are set to the value in \e robot_state.

      After this call, the JointValueTarget is used \b instead of any
      previously set Position, Orientation, or Pose targets.

      If these values are out of bounds then false is returned BUT THE VALUES
      ARE STILL SET AS THE GOAL. */
  bool setJointValueTarget(const moveit::core::RobotState& robot_state);

  /** \brief Set the JointValueTarget and use it for future planning requests.

      \e values MUST have one value for each variable in joint \e joint_name.
      \e values are set as the target for this joint.
      Other joint targets remain unchanged.

      After this call, the JointValueTarget is used \b instead of any
      previously set Position, Orientation, or Pose targets.

      If these values are out of bounds then false is returned BUT THE VALUES
      ARE STILL SET AS THE GOAL. */
  bool setJointValueTarget(const std::string& joint_name, const std::vector<double>& values);

  /** \brief Set the JointValueTarget and use it for future planning requests.

      Joint \e joint_name must be a 1-DOF joint.
      \e value is set as the target for this joint.
      Other joint targets remain unchanged.

      After this call, the JointValueTarget is used \b instead of any
      previously set Position, Orientation, or Pose targets.

      If these values are out of bounds then false is returned BUT THE VALUES
      ARE STILL SET AS THE GOAL. */
  bool setJointValueTarget(const std::string& joint_name, double value);

  /** \brief Set the JointValueTarget and use it for future planning requests.

      \e state is used to set the target joint state values.
      Values not specified in \e state remain unchanged.

      After this call, the JointValueTarget is used \b instead of any
      previously set Position, Orientation, or Pose targets.

      If these values are out of bounds then false is returned BUT THE VALUES
      ARE STILL SET AS THE GOAL. */
  bool setJointValueTarget(const sensor_msgs::msg::JointState& state);

  /** \brief Set the joint state goal for a particular joint by computing IK.

      This is different from setPoseTarget() in that a single IK state (aka
      JointValueTarget) is computed using IK, and the resulting
      JointValueTarget is used as the target for planning.

      After this call, the JointValueTarget is used \b instead of any
      previously set Position, Orientation, or Pose targets.

      If IK fails to find a solution then false is returned BUT THE PARTIAL
      RESULT OF IK IS STILL SET AS THE GOAL. */
  bool setJointValueTarget(const geometry_msgs::msg::Pose& eef_pose, const std::string& end_effector_link = "");

  /** \brief Set the joint state goal for a particular joint by computing IK.

      This is different from setPoseTarget() in that a single IK state (aka
      JointValueTarget) is computed using IK, and the resulting
      JointValueTarget is used as the target for planning.

      After this call, the JointValueTarget is used \b instead of any
      previously set Position, Orientation, or Pose targets.

      If IK fails to find a solution then false is returned BUT THE PARTIAL
      RESULT OF IK IS STILL SET AS THE GOAL. */
  bool setJointValueTarget(const geometry_msgs::msg::PoseStamped& eef_pose, const std::string& end_effector_link = "");

  /** \brief Set the joint state goal for a particular joint by computing IK.

      This is different from setPoseTarget() in that a single IK state (aka
      JointValueTarget) is computed using IK, and the resulting
      JointValueTarget is used as the target for planning.

      After this call, the JointValueTarget is used \b instead of any
      previously set Position, Orientation, or Pose targets.

      If IK fails to find a solution then false is returned BUT THE PARTIAL
      RESULT OF IK IS STILL SET AS THE GOAL. */
  bool setJointValueTarget(const Eigen::Isometry3d& eef_pose, const std::string& end_effector_link = "");

  /** \brief Set the joint state goal for a particular joint by computing IK.

      This is different from setPoseTarget() in that a single IK state (aka
      JointValueTarget) is computed using IK, and the resulting
      JointValueTarget is used as the target for planning.

      After this call, the JointValueTarget is used \b instead of any
      previously set Position, Orientation, or Pose targets.

      If IK fails to find a solution then an approximation is used. */
  bool setApproximateJointValueTarget(const geometry_msgs::msg::Pose& eef_pose,
                                      const std::string& end_effector_link = "");

  /** \brief Set the joint state goal for a particular joint by computing IK.

      This is different from setPoseTarget() in that a single IK state (aka
      JointValueTarget) is computed using IK, and the resulting
      JointValueTarget is used as the target for planning.

      After this call, the JointValueTarget is used \b instead of any
      previously set Position, Orientation, or Pose targets.

      If IK fails to find a solution then an approximation is used. */
  bool setApproximateJointValueTarget(const geometry_msgs::msg::PoseStamped& eef_pose,
                                      const std::string& end_effector_link = "");

  /** \brief Set the joint state goal for a particular joint by computing IK.

      This is different from setPoseTarget() in that a single IK state (aka
      JointValueTarget) is computed using IK, and the resulting
      JointValueTarget is used as the target for planning.

      After this call, the JointValueTarget is used \b instead of any
      previously set Position, Orientation, or Pose targets.

      If IK fails to find a solution then an approximation is used. */
  bool setApproximateJointValueTarget(const Eigen::Isometry3d& eef_pose, const std::string& end_effector_link = "");

  /** \brief Set the joint state goal to a random joint configuration

      After this call, the JointValueTarget is used \b instead of any
      previously set Position, Orientation, or Pose targets. */
  void setRandomTarget();

  /** \brief Set the current joint values to be ones previously remembered by rememberJointValues() or, if not found,
      that are specified in the SRDF under the name \e name as a group state*/
  bool setNamedTarget(const std::string& name);

  /** \brief Get the current joint state goal in a form compatible to setJointValueTarget() */
  void getJointValueTarget(std::vector<double>& group_variable_values) const;

  /// Get the currently set joint state goal, replaced by private getTargetRobotState()
  [[deprecated]] const moveit::core::RobotState& getJointValueTarget() const;

  /**@}*/

  /**
   * \name Setting a pose target (goal)
   *
   * Setting a Pose (or Position or Orientation) target disables any previously
   * set JointValueTarget.
   *
   * For groups that have multiple end effectors, a pose can be set for each
   * end effector in the group.  End effectors which do not have a pose target
   * set will end up in arbitrary positions.
   */
  /**@{*/

  /** \brief Set the goal position of the end-effector \e end_effector_link to be (\e x, \e y, \e z).

      If \e end_effector_link is empty then getEndEffectorLink() is used.

      This new position target replaces any pre-existing JointValueTarget or
      pre-existing Position, Orientation, or Pose target for this \e
      end_effector_link. */
  bool setPositionTarget(double x, double y, double z, const std::string& end_effector_link = "");

  /** \brief Set the goal orientation of the end-effector \e end_effector_link to be (\e roll,\e pitch,\e yaw) radians.

      If \e end_effector_link is empty then getEndEffectorLink() is used.

      This new orientation target replaces any pre-existing JointValueTarget or
      pre-existing Position, Orientation, or Pose target for this \e
      end_effector_link. */
  bool setRPYTarget(double roll, double pitch, double yaw, const std::string& end_effector_link = "");

  /** \brief Set the goal orientation of the end-effector \e end_effector_link to be the quaternion (\e x,\e y,\e z,\e
     w).

      If \e end_effector_link is empty then getEndEffectorLink() is used.

      This new orientation target replaces any pre-existing JointValueTarget or
      pre-existing Position, Orientation, or Pose target for this \e
      end_effector_link. */
  bool setOrientationTarget(double x, double y, double z, double w, const std::string& end_effector_link = "");

  /** \brief Set the goal pose of the end-effector \e end_effector_link.

      If \e end_effector_link is empty then getEndEffectorLink() is used.

      This new pose target replaces any pre-existing JointValueTarget or
      pre-existing Position, Orientation, or Pose target for this \e
      end_effector_link. */
  bool setPoseTarget(const Eigen::Isometry3d& end_effector_pose, const std::string& end_effector_link = "");

  /** \brief Set the goal pose of the end-effector \e end_effector_link.

      If \e end_effector_link is empty then getEndEffectorLink() is used.

      This new orientation target replaces any pre-existing JointValueTarget or
      pre-existing Position, Orientation, or Pose target for this \e
      end_effector_link. */
  bool setPoseTarget(const geometry_msgs::msg::Pose& target, const std::string& end_effector_link = "");

  /** \brief Set the goal pose of the end-effector \e end_effector_link.

      If \e end_effector_link is empty then getEndEffectorLink() is used.

      This new orientation target replaces any pre-existing JointValueTarget or
      pre-existing Position, Orientation, or Pose target for this \e
      end_effector_link. */
  bool setPoseTarget(const geometry_msgs::msg::PoseStamped& target, const std::string& end_effector_link = "");

  /** \brief Set goal poses for \e end_effector_link.

      If \e end_effector_link is empty then getEndEffectorLink() is used.

      When planning, the planner will find a path to one (arbitrarily chosen)
      pose from the list.  If this group contains multiple end effectors then
      all end effectors in the group should have the same number of pose
      targets.  If planning is successful then the result of the plan will
      place all end effectors at a pose from the same index in the list.  (In
      other words, if one end effector ends up at the 3rd pose in the list then
      all end effectors in the group will end up at the 3rd pose in their
      respective lists.  End effectors which do not matter (i.e. can end up in
      any position) can have their pose targets disabled by calling
      clearPoseTarget() for that end_effector_link.

      This new orientation target replaces any pre-existing JointValueTarget or
      pre-existing Position, Orientation, or Pose target(s) for this \e
      end_effector_link. */
  bool setPoseTargets(const EigenSTL::vector_Isometry3d& end_effector_pose, const std::string& end_effector_link = "");

  /** \brief Set goal poses for \e end_effector_link.

      If \e end_effector_link is empty then getEndEffectorLink() is used.

      When planning, the planner will find a path to one (arbitrarily chosen)
      pose from the list.  If this group contains multiple end effectors then
      all end effectors in the group should have the same number of pose
      targets.  If planning is successful then the result of the plan will
      place all end effectors at a pose from the same index in the list.  (In
      other words, if one end effector ends up at the 3rd pose in the list then
      all end effectors in the group will end up at the 3rd pose in their
      respective lists.  End effectors which do not matter (i.e. can end up in
      any position) can have their pose targets disabled by calling
      clearPoseTarget() for that end_effector_link.

      This new orientation target replaces any pre-existing JointValueTarget or
      pre-existing Position, Orientation, or Pose target(s) for this \e
      end_effector_link. */
  bool setPoseTargets(const std::vector<geometry_msgs::msg::Pose>& target, const std::string& end_effector_link = "");

  /** \brief Set goal poses for \e end_effector_link.

      If \e end_effector_link is empty then getEndEffectorLink() is used.

      When planning, the planner will find a path to one (arbitrarily chosen)
      pose from the list.  If this group contains multiple end effectors then
      all end effectors in the group should have the same number of pose
      targets.  If planning is successful then the result of the plan will
      place all end effectors at a pose from the same index in the list.  (In
      other words, if one end effector ends up at the 3rd pose in the list then
      all end effectors in the group will end up at the 3rd pose in their
      respective lists.  End effectors which do not matter (i.e. can end up in
      any position) can have their pose targets disabled by calling
      clearPoseTarget() for that end_effector_link.

      This new orientation target replaces any pre-existing JointValueTarget or
      pre-existing Position, Orientation, or Pose target(s) for this \e
      end_effector_link. */
  bool setPoseTargets(const std::vector<geometry_msgs::msg::PoseStamped>& target,
                      const std::string& end_effector_link = "");

  /// Specify which reference frame to assume for poses specified without a reference frame.
  void setPoseReferenceFrame(const std::string& pose_reference_frame);

  /** \brief Specify the parent link of the end-effector.
      This \e end_effector_link will be used in calls to pose target functions
      when end_effector_link is not explicitly specified. */
  bool setEndEffectorLink(const std::string& end_effector_link);

  /** \brief Specify the name of the end-effector to use.
      This is equivalent to setting the EndEffectorLink to the parent link of this end effector. */
  bool setEndEffector(const std::string& eef_name);

  /// Forget pose(s) specified for \e end_effector_link
  void clearPoseTarget(const std::string& end_effector_link = "");

  /// Forget any poses specified for all end-effectors.
  void clearPoseTargets();

  /** Get the currently set pose goal for the end-effector \e end_effector_link.
      If \e end_effector_link is empty (the default value) then the end-effector reported by getEndEffectorLink() is
     assumed.
      If multiple targets are set for \e end_effector_link this will return the first one.
      If no pose target is set for this \e end_effector_link then an empty pose will be returned (check for
     orientation.xyzw == 0). */
  const geometry_msgs::msg::PoseStamped& getPoseTarget(const std::string& end_effector_link = "") const;

  /** Get the currently set pose goal for the end-effector \e end_effector_link. The pose goal can consist of multiple
     poses,
      if corresponding setPoseTarget() calls were made. Otherwise, only one pose is returned in the vector.
      If \e end_effector_link is empty (the default value) then the end-effector reported by getEndEffectorLink() is
     assumed  */
  const std::vector<geometry_msgs::msg::PoseStamped>& getPoseTargets(const std::string& end_effector_link = "") const;

  /** \brief Get the current end-effector link.
      This returns the value set by setEndEffectorLink() (or indirectly by setEndEffector()).
      If setEndEffectorLink() was not called, this function reports the link name that serves as parent
      of an end-effector attached to this group. If there are multiple end-effectors, one of them is returned.
      If no such link is known, the empty string is returned. */
  const std::string& getEndEffectorLink() const;

  /** \brief Get the current end-effector name.
      This returns the value set by setEndEffector() (or indirectly by setEndEffectorLink()).
      If setEndEffector() was not called, this function reports an end-effector attached to this group.
      If there are multiple end-effectors, one of them is returned. If no end-effector is known, the empty string is
     returned. */
  const std::string& getEndEffector() const;

  /** \brief Get the reference frame set by setPoseReferenceFrame(). By default this is the reference frame of the robot
   * model */
  const std::string& getPoseReferenceFrame() const;

  /**@}*/

  /**
   * \name Planning a path from the start position to the Target (goal) position, and executing that plan.
   */
  /**@{*/

  /** \brief Plan and execute a trajectory that takes the group of joints declared in the constructor to the specified
     target.
      This call is not blocking (does not wait for the execution of the trajectory to complete). */
  moveit::core::MoveItErrorCode asyncMove();

  /** \brief Get the move_group action client used by the \e MoveGroupInterface.
      The client can be used for querying the execution state of the trajectory and abort trajectory execution
      during asynchronous execution. */

  rclcpp_action::Client<moveit_msgs::action::MoveGroup>& getMoveGroupClient() const;

  /** \brief Plan and execute a trajectory that takes the group of joints declared in the constructor to the specified
     target.
      This call is always blocking (waits for the execution of the trajectory to complete) and requires an asynchronous
     spinner to be started.*/
  moveit::core::MoveItErrorCode move();

  /** \brief Compute a motion plan that takes the group declared in the constructor from the current state to the
     specified
      target. No execution is performed. The resulting plan is stored in \e plan*/
  moveit::core::MoveItErrorCode plan(Plan& plan);

  /** \brief Given a \e plan, execute it without waiting for completion. */
  moveit::core::MoveItErrorCode asyncExecute(const Plan& plan);

  /** \brief Given a \e robot trajectory, execute it without waiting for completion. */
<<<<<<< HEAD
  MoveItErrorCode asyncExecute(const moveit_msgs::msg::RobotTrajectory& trajectory);
=======
  moveit::core::MoveItErrorCode asyncExecute(const moveit_msgs::RobotTrajectory& trajectory);
>>>>>>> 424a5b7b

  /** \brief Given a \e plan, execute it while waiting for completion. */
  moveit::core::MoveItErrorCode execute(const Plan& plan);

  /** \brief Given a \e robot trajectory, execute it while waiting for completion. */
<<<<<<< HEAD
  MoveItErrorCode execute(const moveit_msgs::msg::RobotTrajectory& trajectory);
=======
  moveit::core::MoveItErrorCode execute(const moveit_msgs::RobotTrajectory& trajectory);
>>>>>>> 424a5b7b

  /** \brief Compute a Cartesian path that follows specified waypoints with a step size of at most \e eef_step meters
      between end effector configurations of consecutive points in the result \e trajectory. The reference frame for the
      waypoints is that specified by setPoseReferenceFrame(). No more than \e jump_threshold
      is allowed as change in distance in the configuration space of the robot (this is to prevent 'jumps' in IK
     solutions).
      Collisions are avoided if \e avoid_collisions is set to true. If collisions cannot be avoided, the function fails.
      Return a value that is between 0.0 and 1.0 indicating the fraction of the path achieved as described by the
     waypoints.
      Return -1.0 in case of error. */
  double computeCartesianPath(const std::vector<geometry_msgs::msg::Pose>& waypoints, double eef_step,
                              double jump_threshold, moveit_msgs::msg::RobotTrajectory& trajectory,
                              bool avoid_collisions = true, moveit_msgs::msg::MoveItErrorCodes* error_code = nullptr);

  /** \brief Compute a Cartesian path that follows specified waypoints with a step size of at most \e eef_step meters
      between end effector configurations of consecutive points in the result \e trajectory. The reference frame for the
      waypoints is that specified by setPoseReferenceFrame(). No more than \e jump_threshold
      is allowed as change in distance in the configuration space of the robot (this is to prevent 'jumps' in IK
     solutions).
      Kinematic constraints for the path given by \e path_constraints will be met for every point along the trajectory,
     if they are not met, a partial solution will be returned.
      Constraints are checked (collision and kinematic) if \e avoid_collisions is set to true. If constraints cannot be
     met, the function fails.
      Return a value that is between 0.0 and 1.0 indicating the fraction of the path achieved as described by the
     waypoints.
      Return -1.0 in case of error. */
  double computeCartesianPath(const std::vector<geometry_msgs::msg::Pose>& waypoints, double eef_step,
                              double jump_threshold, moveit_msgs::msg::RobotTrajectory& trajectory,
                              const moveit_msgs::msg::Constraints& path_constraints, bool avoid_collisions = true,
                              moveit_msgs::msg::MoveItErrorCodes* error_code = nullptr);

  /** \brief Stop any trajectory execution, if one is active */
  void stop();

  /** \brief Specify whether the robot is allowed to replan if it detects changes in the environment */
  void allowReplanning(bool flag);

  /** \brief Maximum number of replanning attempts */
  void setReplanAttempts(int32_t attempts);

  /** \brief Sleep this duration between replanning attempts (in walltime seconds) */
  void setReplanDelay(double delay);

  /** \brief Specify whether the robot is allowed to look around
      before moving if it determines it should (default is false) */
  void allowLooking(bool flag);

  /** \brief How often is the system allowed to move the camera to update environment model when looking */
  void setLookAroundAttempts(int32_t attempts);

  /** \brief Build the MotionPlanRequest that would be sent to the move_group action with plan() or move() and store it
      in \e request */
  void constructMotionPlanRequest(moveit_msgs::msg::MotionPlanRequest& request);

  /** \brief Build a PickupGoal for an object named \e object and store it in \e goal_out */

  //  moveit_msgs::action::Pickup::Goal constructPickupGoal(const std::string& object,
  //                                                      std::vector<moveit_msgs::msg::Grasp> grasps,
  //                                                      bool plan_only) const;
  //
  //  /** \brief Build a PlaceGoal for an object named \e object and store it in \e goal_out */
  //  moveit_msgs::action::Place::Goal constructPlaceGoal(const std::string& object,
  //                                                    std::vector<moveit_msgs::msg::PlaceLocation> locations,
  //                                                    bool plan_only) const;
  //
  //  /** \brief Convert a vector of PoseStamped to a vector of PlaceLocation */
  //  std::vector<moveit_msgs::msg::PlaceLocation>
  //  posesToPlaceLocations(const std::vector<geometry_msgs::msg::PoseStamped>& poses) const;

  /**@}*/

  /**
   * \name High level actions that trigger a sequence of plans and actions.
   */
  /**@{*/

  /** \brief Pick up an object

      This applies a number of hard-coded default grasps */
<<<<<<< HEAD
  //  MoveItErrorCode pick(const std::string& object, bool plan_only = false)
  //  {
  //    return pick(constructPickupGoal(object, std::vector<moveit_msgs::msg::Grasp>(), plan_only));
  //  }
  //
  /** \brief Pick up an object given a grasp pose */
  //  MoveItErrorCode pick(const std::string& object, const moveit_msgs::msg::Grasp& grasp, bool plan_only = false)
  //  {
  //    return pick(constructPickupGoal(object, { grasp }, plan_only));
  //  }
  //
  /** \brief Pick up an object given possible grasp poses */
  //  MoveItErrorCode pick(const std::string& object, std::vector<moveit_msgs::msg::Grasp> grasps, bool plan_only =
  //  false)
  //  {
  //    return pick(constructPickupGoal(object, std::move(grasps), plan_only));
  //  }
=======
  moveit::core::MoveItErrorCode pick(const std::string& object, bool plan_only = false)
  {
    return pick(constructPickupGoal(object, std::vector<moveit_msgs::Grasp>(), plan_only));
  }

  /** \brief Pick up an object given a grasp pose */
  moveit::core::MoveItErrorCode pick(const std::string& object, const moveit_msgs::Grasp& grasp, bool plan_only = false)
  {
    return pick(constructPickupGoal(object, { grasp }, plan_only));
  }

  /** \brief Pick up an object given possible grasp poses */
  moveit::core::MoveItErrorCode pick(const std::string& object, std::vector<moveit_msgs::Grasp> grasps,
                                     bool plan_only = false)
  {
    return pick(constructPickupGoal(object, std::move(grasps), plan_only));
  }
>>>>>>> 424a5b7b

  /** \brief Pick up an object given a PickupGoal

      Use as follows: first create the goal with constructPickupGoal(), then set \e possible_grasps and any other
      desired variable in the goal, and finally pass it on to this function */
<<<<<<< HEAD

  // MoveItErrorCode pick(const moveit_msgs::action::Pickup::Goal& goal);

  /** \brief Pick up an object

      calls the external moveit_msgs::srv::GraspPlanning service "plan_grasps" to compute possible grasps */
  // MoveItErrorCode planGraspsAndPick(const std::string& object = "", bool plan_only = false);

  /** \brief Pick up an object
      calls the external moveit_msgs::srv::GraspPlanning service "plan_grasps" to compute possible grasps */
  // MoveItErrorCode planGraspsAndPick(const moveit_msgs::msg::CollisionObject& object, bool plan_only = false);

  /** \brief Place an object somewhere safe in the world (a safe location will be detected) */
  //  MoveItErrorCode place(const std::string& object, bool plan_only = false)
  //  {
  //    return place(constructPlaceGoal(object, std::vector<moveit_msgs::msg::PlaceLocation>(), plan_only));
  //  }

  /** \brief Place an object at one of the specified possible locations */
  //  MoveItErrorCode place(const std::string& object, std::vector<moveit_msgs::msg::PlaceLocation> locations,
  //                        bool plan_only = false)
  //  {
  //    return place(constructPlaceGoal(object, std::move(locations), plan_only));
  //  }

  /** \brief Place an object at one of the specified possible locations */
  //  MoveItErrorCode place(const std::string& object, const std::vector<geometry_msgs::msg::PoseStamped>& poses,
  //                        bool plan_only = false)
  //  {
  //    return place(constructPlaceGoal(object, posesToPlaceLocations(poses), plan_only));
  //  }

  /** \brief Place an object at one of the specified possible location */
  //  MoveItErrorCode place(const std::string& object, const geometry_msgs::msg::PoseStamped& pose, bool plan_only =
  //  false)
  //  {
  //    return place(constructPlaceGoal(object, posesToPlaceLocations({ pose }), plan_only));
  //  }
=======
  moveit::core::MoveItErrorCode pick(const moveit_msgs::PickupGoal& goal);

  /** \brief Pick up an object

      calls the external moveit_msgs::GraspPlanning service "plan_grasps" to compute possible grasps */
  moveit::core::MoveItErrorCode planGraspsAndPick(const std::string& object = "", bool plan_only = false);

  /** \brief Pick up an object

      calls the external moveit_msgs::GraspPlanning service "plan_grasps" to compute possible grasps */
  moveit::core::MoveItErrorCode planGraspsAndPick(const moveit_msgs::CollisionObject& object, bool plan_only = false);

  /** \brief Place an object somewhere safe in the world (a safe location will be detected) */
  moveit::core::MoveItErrorCode place(const std::string& object, bool plan_only = false)
  {
    return place(constructPlaceGoal(object, std::vector<moveit_msgs::PlaceLocation>(), plan_only));
  }

  /** \brief Place an object at one of the specified possible locations */
  moveit::core::MoveItErrorCode place(const std::string& object, std::vector<moveit_msgs::PlaceLocation> locations,
                                      bool plan_only = false)
  {
    return place(constructPlaceGoal(object, std::move(locations), plan_only));
  }

  /** \brief Place an object at one of the specified possible locations */
  moveit::core::MoveItErrorCode place(const std::string& object, const std::vector<geometry_msgs::PoseStamped>& poses,
                                      bool plan_only = false)
  {
    return place(constructPlaceGoal(object, posesToPlaceLocations(poses), plan_only));
  }

  /** \brief Place an object at one of the specified possible location */
  moveit::core::MoveItErrorCode place(const std::string& object, const geometry_msgs::PoseStamped& pose,
                                      bool plan_only = false)
  {
    return place(constructPlaceGoal(object, posesToPlaceLocations({ pose }), plan_only));
  }
>>>>>>> 424a5b7b

  /** \brief Place an object given a PlaceGoal

      Use as follows: first create the goal with constructPlaceGoal(), then set \e place_locations and any other
      desired variable in the goal, and finally pass it on to this function */
<<<<<<< HEAD

  // MoveItErrorCode place(const moveit_msgs::action::Place::Goal& goal);
=======
  moveit::core::MoveItErrorCode place(const moveit_msgs::PlaceGoal& goal);
>>>>>>> 424a5b7b

  /** \brief Given the name of an object in the planning scene, make
      the object attached to a link of the robot.  If no link name is
      specified, the end-effector is used. If there is no
      end-effector, the first link in the group is used. If the object
      name does not exist an error will be produced in move_group, but
      the request made by this interface will succeed. */
  bool attachObject(const std::string& object, const std::string& link = "");

  /** \brief Given the name of an object in the planning scene, make
      the object attached to a link of the robot. The set of links the
      object is allowed to touch without considering that a collision
      is specified by \e touch_links.  If \e link is empty, the
      end-effector link is used. If there is no end-effector, the
      first link in the group is used. If the object name does not
      exist an error will be produced in move_group, but the request
      made by this interface will succeed. */
  bool attachObject(const std::string& object, const std::string& link, const std::vector<std::string>& touch_links);

  /** \brief Detach an object. \e name specifies the name of the
      object attached to this group, or the name of the link the
      object is attached to. If there is no name specified, and there
      is only one attached object, that object is detached. An error
      is produced if no object to detach is identified. */
  bool detachObject(const std::string& name = "");

  /**@}*/

  /**
   * \name Query current robot state
   */
  /**@{*/

  /** \brief When reasoning about the current state of a robot, a
      CurrentStateMonitor instance is automatically constructed.  This
      function allows triggering the construction of that object from
      the beginning, so that future calls to functions such as
      getCurrentState() will not take so long and are less likely to fail. */
  bool startStateMonitor(double wait = 1.0);

  /** \brief Get the current joint values for the joints planned for by this instance (see getJoints()) */
  std::vector<double> getCurrentJointValues() const;

  /** \brief Get the current state of the robot within the duration specified by wait. */
  moveit::core::RobotStatePtr getCurrentState(double wait = 1) const;

  /** \brief Get the pose for the end-effector \e end_effector_link.
      If \e end_effector_link is empty (the default value) then the end-effector reported by getEndEffectorLink() is
     assumed */
  geometry_msgs::msg::PoseStamped getCurrentPose(const std::string& end_effector_link = "") const;

  /** \brief Get the roll-pitch-yaw (XYZ) for the end-effector \e end_effector_link.
      If \e end_effector_link is empty (the default value) then the end-effector reported by getEndEffectorLink() is
     assumed */
  std::vector<double> getCurrentRPY(const std::string& end_effector_link = "") const;

  /** \brief Get random joint values for the joints planned for by this instance (see getJoints()) */
  std::vector<double> getRandomJointValues() const;

  /** \brief Get a random reachable pose for the end-effector \e end_effector_link.
      If \e end_effector_link is empty (the default value) then the end-effector reported by getEndEffectorLink() is
     assumed */
  geometry_msgs::msg::PoseStamped getRandomPose(const std::string& end_effector_link = "") const;

  /**@}*/

  /**
   * \name Manage named joint configurations
   */
  /**@{*/

  /** \brief Remember the current joint values (of the robot being monitored) under \e name.
      These can be used by setNamedTarget().
      These values are remembered locally in the client.  Other clients will
      not have access to them. */
  void rememberJointValues(const std::string& name);

  /** \brief Remember the specified joint values  under \e name.
      These can be used by setNamedTarget().
      These values are remembered locally in the client.  Other clients will
      not have access to them. */
  void rememberJointValues(const std::string& name, const std::vector<double>& values);

  /** \brief Get the currently remembered map of names to joint values. */
  const std::map<std::string, std::vector<double> >& getRememberedJointValues() const
  {
    return remembered_joint_values_;
  }

  /** \brief Forget the joint values remembered under \e name */
  void forgetJointValues(const std::string& name);

  /**@}*/

  /**
   * \name Manage planning constraints
   */
  /**@{*/

  /** \brief Specify where the database server that holds known constraints resides */
  void setConstraintsDatabase(const std::string& host, unsigned int port);

  /** \brief Get the names of the known constraints as read from the Mongo database, if a connection was achieved. */
  std::vector<std::string> getKnownConstraints() const;

  /** \brief Get the actual set of constraints in use with this MoveGroupInterface.
      @return A copy of the current path constraints set for this interface
      */
  moveit_msgs::msg::Constraints getPathConstraints() const;

  /** \brief Specify a set of path constraints to use.
      The constraints are looked up by name from the Mongo database server.
      This replaces any path constraints set in previous calls to setPathConstraints(). */
  bool setPathConstraints(const std::string& constraint);

  /** \brief Specify a set of path constraints to use.
      This version does not require a database server.
      This replaces any path constraints set in previous calls to setPathConstraints(). */
  void setPathConstraints(const moveit_msgs::msg::Constraints& constraint);

  /** \brief Specify that no path constraints are to be used.
      This removes any path constraints set in previous calls to setPathConstraints(). */
  void clearPathConstraints();

  moveit_msgs::msg::TrajectoryConstraints getTrajectoryConstraints() const;
  void setTrajectoryConstraints(const moveit_msgs::msg::TrajectoryConstraints& constraint);
  void clearTrajectoryConstraints();

  /**@}*/

protected:
  /** return the full RobotState of the joint-space target, only for internal use */
  const moveit::core::RobotState& getTargetRobotState() const;

private:
  std::map<std::string, std::vector<double> > remembered_joint_values_;
  class MoveGroupInterfaceImpl;
  MoveGroupInterfaceImpl* impl_;
};
}  // namespace planning_interface
}  // namespace moveit<|MERGE_RESOLUTION|>--- conflicted
+++ resolved
@@ -39,7 +39,7 @@
 
 #include <moveit/macros/class_forward.h>
 #include <moveit/robot_state/robot_state.h>
-<<<<<<< HEAD
+#include <moveit/utils/moveit_error_code.h>
 #include <moveit_msgs/msg/robot_trajectory.hpp>
 #include <moveit_msgs/msg/robot_state.hpp>
 #include <moveit_msgs/msg/planner_interface_description.hpp>
@@ -57,21 +57,6 @@
 
 #include <rclcpp_action/rclcpp_action.hpp>
 
-=======
-#include <moveit/utils/moveit_error_code.h>
-#include <moveit_msgs/RobotTrajectory.h>
-#include <moveit_msgs/RobotState.h>
-#include <moveit_msgs/PlannerInterfaceDescription.h>
-#include <moveit_msgs/Constraints.h>
-#include <moveit_msgs/Grasp.h>
-#include <moveit_msgs/PlaceLocation.h>
-#include <moveit_msgs/PickupGoal.h>
-#include <moveit_msgs/PlaceGoal.h>
-#include <moveit_msgs/MotionPlanRequest.h>
-#include <moveit_msgs/MoveGroupAction.h>
-#include <geometry_msgs/PoseStamped.h>
-#include <actionlib/client/simple_action_client.h>
->>>>>>> 424a5b7b
 #include <memory>
 #include <utility>
 #include <tf2_ros/buffer.h>
@@ -83,38 +68,7 @@
 /** \brief Simple interface to MoveIt components */
 namespace planning_interface
 {
-<<<<<<< HEAD
-class MoveItErrorCode : public moveit_msgs::msg::MoveItErrorCodes
-{
-public:
-  MoveItErrorCode()
-  {
-    val = 0;
-  }
-  MoveItErrorCode(int code)
-  {
-    val = code;
-  }
-  MoveItErrorCode(const moveit_msgs::msg::MoveItErrorCodes& code)
-  {
-    val = code.val;
-  }
-  explicit operator bool() const
-  {
-    return val == moveit_msgs::msg::MoveItErrorCodes::SUCCESS;
-  }
-  bool operator==(const int c) const
-  {
-    return val == c;
-  }
-  bool operator!=(const int c) const
-  {
-    return val != c;
-  }
-};
-=======
 using MoveItErrorCode [[deprecated("Use moveit::core::MoveItErrorCode")]] = moveit::core::MoveItErrorCode;
->>>>>>> 424a5b7b
 
 MOVEIT_CLASS_FORWARD(MoveGroupInterface);  // Defines MoveGroupInterfacePtr, ConstPtr, WeakPtr... etc
 
@@ -769,21 +723,13 @@
   moveit::core::MoveItErrorCode asyncExecute(const Plan& plan);
 
   /** \brief Given a \e robot trajectory, execute it without waiting for completion. */
-<<<<<<< HEAD
-  MoveItErrorCode asyncExecute(const moveit_msgs::msg::RobotTrajectory& trajectory);
-=======
-  moveit::core::MoveItErrorCode asyncExecute(const moveit_msgs::RobotTrajectory& trajectory);
->>>>>>> 424a5b7b
+  moveit::core::MoveItErrorCode asyncExecute(const moveit_msgs::msg::RobotTrajectory& trajectory);
 
   /** \brief Given a \e plan, execute it while waiting for completion. */
   moveit::core::MoveItErrorCode execute(const Plan& plan);
 
   /** \brief Given a \e robot trajectory, execute it while waiting for completion. */
-<<<<<<< HEAD
-  MoveItErrorCode execute(const moveit_msgs::msg::RobotTrajectory& trajectory);
-=======
-  moveit::core::MoveItErrorCode execute(const moveit_msgs::RobotTrajectory& trajectory);
->>>>>>> 424a5b7b
+  moveit::core::MoveItErrorCode execute(const moveit_msgs::msg::RobotTrajectory& trajectory);
 
   /** \brief Compute a Cartesian path that follows specified waypoints with a step size of at most \e eef_step meters
       between end effector configurations of consecutive points in the result \e trajectory. The reference frame for the
@@ -863,138 +809,73 @@
   /** \brief Pick up an object
 
       This applies a number of hard-coded default grasps */
-<<<<<<< HEAD
-  //  MoveItErrorCode pick(const std::string& object, bool plan_only = false)
+  //  moveit::core::MoveItErrorCode pick(const std::string& object, bool plan_only = false)
   //  {
   //    return pick(constructPickupGoal(object, std::vector<moveit_msgs::msg::Grasp>(), plan_only));
   //  }
   //
   /** \brief Pick up an object given a grasp pose */
-  //  MoveItErrorCode pick(const std::string& object, const moveit_msgs::msg::Grasp& grasp, bool plan_only = false)
+  //  moveit::core::MoveItErrorCode pick(const std::string& object, const moveit_msgs::msg::Grasp& grasp, bool plan_only = false)
   //  {
   //    return pick(constructPickupGoal(object, { grasp }, plan_only));
   //  }
   //
   /** \brief Pick up an object given possible grasp poses */
-  //  MoveItErrorCode pick(const std::string& object, std::vector<moveit_msgs::msg::Grasp> grasps, bool plan_only =
-  //  false)
+  //  moveit::core::MoveItErrorCode pick(const std::string& object, std::vector<moveit_msgs::msg::Grasp> grasps, bool
+  //  plan_only = false)
   //  {
   //    return pick(constructPickupGoal(object, std::move(grasps), plan_only));
   //  }
-=======
-  moveit::core::MoveItErrorCode pick(const std::string& object, bool plan_only = false)
-  {
-    return pick(constructPickupGoal(object, std::vector<moveit_msgs::Grasp>(), plan_only));
-  }
-
-  /** \brief Pick up an object given a grasp pose */
-  moveit::core::MoveItErrorCode pick(const std::string& object, const moveit_msgs::Grasp& grasp, bool plan_only = false)
-  {
-    return pick(constructPickupGoal(object, { grasp }, plan_only));
-  }
-
-  /** \brief Pick up an object given possible grasp poses */
-  moveit::core::MoveItErrorCode pick(const std::string& object, std::vector<moveit_msgs::Grasp> grasps,
-                                     bool plan_only = false)
-  {
-    return pick(constructPickupGoal(object, std::move(grasps), plan_only));
-  }
->>>>>>> 424a5b7b
 
   /** \brief Pick up an object given a PickupGoal
 
       Use as follows: first create the goal with constructPickupGoal(), then set \e possible_grasps and any other
       desired variable in the goal, and finally pass it on to this function */
-<<<<<<< HEAD
-
-  // MoveItErrorCode pick(const moveit_msgs::action::Pickup::Goal& goal);
+
+  // moveit::core::MoveItErrorCode pick(const moveit_msgs::action::Pickup::Goal& goal);
 
   /** \brief Pick up an object
 
       calls the external moveit_msgs::srv::GraspPlanning service "plan_grasps" to compute possible grasps */
-  // MoveItErrorCode planGraspsAndPick(const std::string& object = "", bool plan_only = false);
+  // moveit::core::MoveItErrorCode planGraspsAndPick(const std::string& object = "", bool plan_only = false);
 
   /** \brief Pick up an object
       calls the external moveit_msgs::srv::GraspPlanning service "plan_grasps" to compute possible grasps */
-  // MoveItErrorCode planGraspsAndPick(const moveit_msgs::msg::CollisionObject& object, bool plan_only = false);
+  // moveit::core::MoveItErrorCode planGraspsAndPick(const moveit_msgs::msg::CollisionObject& object, bool plan_only = false);
 
   /** \brief Place an object somewhere safe in the world (a safe location will be detected) */
-  //  MoveItErrorCode place(const std::string& object, bool plan_only = false)
+  //  moveit::core::MoveItErrorCode place(const std::string& object, bool plan_only = false)
   //  {
   //    return place(constructPlaceGoal(object, std::vector<moveit_msgs::msg::PlaceLocation>(), plan_only));
   //  }
 
   /** \brief Place an object at one of the specified possible locations */
-  //  MoveItErrorCode place(const std::string& object, std::vector<moveit_msgs::msg::PlaceLocation> locations,
+  //  moveit::core::MoveItErrorCode place(const std::string& object, std::vector<moveit_msgs::msg::PlaceLocation> locations,
   //                        bool plan_only = false)
   //  {
   //    return place(constructPlaceGoal(object, std::move(locations), plan_only));
   //  }
 
   /** \brief Place an object at one of the specified possible locations */
-  //  MoveItErrorCode place(const std::string& object, const std::vector<geometry_msgs::msg::PoseStamped>& poses,
+  //  moveit::core::MoveItErrorCode place(const std::string& object, const std::vector<geometry_msgs::msg::PoseStamped>& poses,
   //                        bool plan_only = false)
   //  {
   //    return place(constructPlaceGoal(object, posesToPlaceLocations(poses), plan_only));
   //  }
 
   /** \brief Place an object at one of the specified possible location */
-  //  MoveItErrorCode place(const std::string& object, const geometry_msgs::msg::PoseStamped& pose, bool plan_only =
-  //  false)
+  //  moveit::core::MoveItErrorCode place(const std::string& object, const geometry_msgs::msg::PoseStamped& pose, bool
+  //  plan_only = false)
   //  {
   //    return place(constructPlaceGoal(object, posesToPlaceLocations({ pose }), plan_only));
   //  }
-=======
-  moveit::core::MoveItErrorCode pick(const moveit_msgs::PickupGoal& goal);
-
-  /** \brief Pick up an object
-
-      calls the external moveit_msgs::GraspPlanning service "plan_grasps" to compute possible grasps */
-  moveit::core::MoveItErrorCode planGraspsAndPick(const std::string& object = "", bool plan_only = false);
-
-  /** \brief Pick up an object
-
-      calls the external moveit_msgs::GraspPlanning service "plan_grasps" to compute possible grasps */
-  moveit::core::MoveItErrorCode planGraspsAndPick(const moveit_msgs::CollisionObject& object, bool plan_only = false);
-
-  /** \brief Place an object somewhere safe in the world (a safe location will be detected) */
-  moveit::core::MoveItErrorCode place(const std::string& object, bool plan_only = false)
-  {
-    return place(constructPlaceGoal(object, std::vector<moveit_msgs::PlaceLocation>(), plan_only));
-  }
-
-  /** \brief Place an object at one of the specified possible locations */
-  moveit::core::MoveItErrorCode place(const std::string& object, std::vector<moveit_msgs::PlaceLocation> locations,
-                                      bool plan_only = false)
-  {
-    return place(constructPlaceGoal(object, std::move(locations), plan_only));
-  }
-
-  /** \brief Place an object at one of the specified possible locations */
-  moveit::core::MoveItErrorCode place(const std::string& object, const std::vector<geometry_msgs::PoseStamped>& poses,
-                                      bool plan_only = false)
-  {
-    return place(constructPlaceGoal(object, posesToPlaceLocations(poses), plan_only));
-  }
-
-  /** \brief Place an object at one of the specified possible location */
-  moveit::core::MoveItErrorCode place(const std::string& object, const geometry_msgs::PoseStamped& pose,
-                                      bool plan_only = false)
-  {
-    return place(constructPlaceGoal(object, posesToPlaceLocations({ pose }), plan_only));
-  }
->>>>>>> 424a5b7b
 
   /** \brief Place an object given a PlaceGoal
 
       Use as follows: first create the goal with constructPlaceGoal(), then set \e place_locations and any other
       desired variable in the goal, and finally pass it on to this function */
-<<<<<<< HEAD
-
-  // MoveItErrorCode place(const moveit_msgs::action::Place::Goal& goal);
-=======
-  moveit::core::MoveItErrorCode place(const moveit_msgs::PlaceGoal& goal);
->>>>>>> 424a5b7b
+
+  // moveit::core::MoveItErrorCode place(const moveit_msgs::action::Place::Goal& goal);
 
   /** \brief Given the name of an object in the planning scene, make
       the object attached to a link of the robot.  If no link name is
