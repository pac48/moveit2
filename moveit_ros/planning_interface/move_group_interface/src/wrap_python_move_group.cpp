/*********************************************************************
 * Software License Agreement (BSD License)
 *
 *  Copyright (c) 2012, Willow Garage, Inc.
 *  All rights reserved.
 *
 *  Redistribution and use in source and binary forms, with or without
 *  modification, are permitted provided that the following conditions
 *  are met:
 *
 *   * Redistributions of source code must retain the above copyright
 *     notice, this list of conditions and the following disclaimer.
 *   * Redistributions in binary form must reproduce the above
 *     copyright notice, this list of conditions and the following
 *     disclaimer in the documentation and/or other materials provided
 *     with the distribution.
 *   * Neither the name of Willow Garage nor the names of its
 *     contributors may be used to endorse or promote products derived
 *     from this software without specific prior written permission.
 *
 *  THIS SOFTWARE IS PROVIDED BY THE COPYRIGHT HOLDERS AND CONTRIBUTORS
 *  "AS IS" AND ANY EXPRESS OR IMPLIED WARRANTIES, INCLUDING, BUT NOT
 *  LIMITED TO, THE IMPLIED WARRANTIES OF MERCHANTABILITY AND FITNESS
 *  FOR A PARTICULAR PURPOSE ARE DISCLAIMED. IN NO EVENT SHALL THE
 *  COPYRIGHT OWNER OR CONTRIBUTORS BE LIABLE FOR ANY DIRECT, INDIRECT,
 *  INCIDENTAL, SPECIAL, EXEMPLARY, OR CONSEQUENTIAL DAMAGES (INCLUDING,
 *  BUT NOT LIMITED TO, PROCUREMENT OF SUBSTITUTE GOODS OR SERVICES;
 *  LOSS OF USE, DATA, OR PROFITS; OR BUSINESS INTERRUPTION) HOWEVER
 *  CAUSED AND ON ANY THEORY OF LIABILITY, WHETHER IN CONTRACT, STRICT
 *  LIABILITY, OR TORT (INCLUDING NEGLIGENCE OR OTHERWISE) ARISING IN
 *  ANY WAY OUT OF THE USE OF THIS SOFTWARE, EVEN IF ADVISED OF THE
 *  POSSIBILITY OF SUCH DAMAGE.
 *********************************************************************/

/* Author: Ioan Sucan */

#include <moveit/move_group_interface/move_group_interface.h>
#include <moveit/py_bindings_tools/roscpp_initializer.h>
#include <moveit/py_bindings_tools/py_conversions.h>
#include <moveit/py_bindings_tools/serialize_msg.h>
#include <moveit/py_bindings_tools/gil_releaser.h>
#include <moveit/robot_state/conversions.h>
#include <moveit/robot_trajectory/robot_trajectory.h>
#include <moveit/trajectory_processing/iterative_time_parameterization.h>
#include <moveit/trajectory_processing/iterative_spline_parameterization.h>
#include <moveit/trajectory_processing/time_optimal_trajectory_generation.h>
#include <tf2_eigen/tf2_eigen.h>
#include <tf2/LinearMath/Quaternion.h>
#include <tf2_geometry_msgs/tf2_geometry_msgs.h>
#include <tf2_ros/buffer.h>

#include <boost/python.hpp>
#include <eigenpy/eigenpy.hpp>
#include <memory>
#include <Python.h>

/** @cond IGNORE */

namespace bp = boost::python;

using moveit::py_bindings_tools::GILReleaser;

namespace moveit
{
namespace planning_interface
{
class MoveGroupInterfaceWrapper : protected py_bindings_tools::ROScppInitializer, public MoveGroupInterface
{
public:
  // ROSInitializer is constructed first, and ensures ros::init() was called, if
  // needed
  MoveGroupInterfaceWrapper(const std::string& group_name, const std::string& robot_description,
                            const std::string& ns = "", double wait_for_servers = 5.0)
    : py_bindings_tools::ROScppInitializer()
    , MoveGroupInterface(Options(group_name, robot_description, ros::NodeHandle(ns)),
                         std::shared_ptr<tf2_ros::Buffer>(), ros::WallDuration(wait_for_servers))
  {
  }

  bool setJointValueTargetPerJointPythonList(const std::string& joint, bp::list& values)
  {
    return setJointValueTarget(joint, py_bindings_tools::doubleFromList(values));
  }

  bool setJointValueTargetPythonIterable(bp::object& values)
  {
    return setJointValueTarget(py_bindings_tools::doubleFromList(values));
  }

  bool setJointValueTargetPythonDict(bp::dict& values)
  {
    bp::list k = values.keys();
    int l = bp::len(k);
    std::map<std::string, double> v;
    for (int i = 0; i < l; ++i)
      v[bp::extract<std::string>(k[i])] = bp::extract<double>(values[k[i]]);
    return setJointValueTarget(v);
  }

  bool setJointValueTargetFromPosePython(const py_bindings_tools::ByteString& pose_str, const std::string& eef,
                                         bool approx)
  {
    geometry_msgs::Pose pose_msg;
    py_bindings_tools::deserializeMsg(pose_str, pose_msg);
    return approx ? setApproximateJointValueTarget(pose_msg, eef) : setJointValueTarget(pose_msg, eef);
  }

  bool setJointValueTargetFromPoseStampedPython(const py_bindings_tools::ByteString& pose_str, const std::string& eef,
                                                bool approx)
  {
    geometry_msgs::PoseStamped pose_msg;
    py_bindings_tools::deserializeMsg(pose_str, pose_msg);
    return approx ? setApproximateJointValueTarget(pose_msg, eef) : setJointValueTarget(pose_msg, eef);
  }

  bool setJointValueTargetFromJointStatePython(const py_bindings_tools::ByteString& js_str)
  {
    sensor_msgs::JointState js_msg;
    py_bindings_tools::deserializeMsg(js_str, js_msg);
    return setJointValueTarget(js_msg);
  }

  bp::list getJointValueTargetPythonList()
  {
    std::vector<double> values;
    MoveGroupInterface::getJointValueTarget(values);
    bp::list l;
    for (const double value : values)
      l.append(value);
    return l;
  }

  py_bindings_tools::ByteString getJointValueTarget()
  {
<<<<<<< HEAD
    moveit_msgs::msg::RobotState msg;
    const robot_state::RobotState state = moveit::planning_interface::MoveGroupInterface::getTargetRobotState();
=======
    moveit_msgs::RobotState msg;
    const moveit::core::RobotState state = moveit::planning_interface::MoveGroupInterface::getTargetRobotState();
>>>>>>> a5864ccc
    moveit::core::robotStateToRobotStateMsg(state, msg);
    return py_bindings_tools::serializeMsg(msg);
  }

  void rememberJointValuesFromPythonList(const std::string& string, bp::list& values)
  {
    rememberJointValues(string, py_bindings_tools::doubleFromList(values));
  }

  const char* getPlanningFrameCStr() const
  {
    return getPlanningFrame().c_str();
  }

  py_bindings_tools::ByteString getInterfaceDescriptionPython()
  {
    moveit_msgs::msg::PlannerInterfaceDescription msg;
    getInterfaceDescription(msg);
    return py_bindings_tools::serializeMsg(msg);
  }

  bp::list getActiveJointsList() const
  {
    return py_bindings_tools::listFromString(getActiveJoints());
  }

  bp::list getJointsList() const
  {
    return py_bindings_tools::listFromString(getJoints());
  }

  bp::list getCurrentJointValuesList()
  {
    return py_bindings_tools::listFromDouble(getCurrentJointValues());
  }

  bp::list getRandomJointValuesList()
  {
    return py_bindings_tools::listFromDouble(getRandomJointValues());
  }

  bp::dict getRememberedJointValuesPython() const
  {
    const std::map<std::string, std::vector<double>>& rv = getRememberedJointValues();
    bp::dict d;
    for (const std::pair<const std::string, std::vector<double>>& it : rv)
      d[it.first] = py_bindings_tools::listFromDouble(it.second);
    return d;
  }

  bp::list convertPoseToList(const geometry_msgs::Pose& pose) const
  {
    std::vector<double> v(7);
    v[0] = pose.position.x;
    v[1] = pose.position.y;
    v[2] = pose.position.z;
    v[3] = pose.orientation.x;
    v[4] = pose.orientation.y;
    v[5] = pose.orientation.z;
    v[6] = pose.orientation.w;
    return moveit::py_bindings_tools::listFromDouble(v);
  }

  bp::list convertTransformToList(const geometry_msgs::Transform& tr) const
  {
    std::vector<double> v(7);
    v[0] = tr.translation.x;
    v[1] = tr.translation.y;
    v[2] = tr.translation.z;
    v[3] = tr.rotation.x;
    v[4] = tr.rotation.y;
    v[5] = tr.rotation.z;
    v[6] = tr.rotation.w;
    return py_bindings_tools::listFromDouble(v);
  }

  void convertListToTransform(const bp::list& l, geometry_msgs::Transform& tr) const
  {
    std::vector<double> v = py_bindings_tools::doubleFromList(l);
    tr.translation.x = v[0];
    tr.translation.y = v[1];
    tr.translation.z = v[2];
    tr.rotation.x = v[3];
    tr.rotation.y = v[4];
    tr.rotation.z = v[5];
    tr.rotation.w = v[6];
  }

  void convertListToPose(const bp::list& l, geometry_msgs::Pose& p) const
  {
    std::vector<double> v = py_bindings_tools::doubleFromList(l);
    p.position.x = v[0];
    p.position.y = v[1];
    p.position.z = v[2];
    p.orientation.x = v[3];
    p.orientation.y = v[4];
    p.orientation.z = v[5];
    p.orientation.w = v[6];
  }

  bp::list getCurrentRPYPython(const std::string& end_effector_link = "")
  {
    return py_bindings_tools::listFromDouble(getCurrentRPY(end_effector_link));
  }

  bp::list getCurrentPosePython(const std::string& end_effector_link = "")
  {
    geometry_msgs::PoseStamped pose = getCurrentPose(end_effector_link);
    return convertPoseToList(pose.pose);
  }

  bp::list getRandomPosePython(const std::string& end_effector_link = "")
  {
    geometry_msgs::PoseStamped pose = getRandomPose(end_effector_link);
    return convertPoseToList(pose.pose);
  }

  bp::list getKnownConstraintsList() const
  {
    return py_bindings_tools::listFromString(getKnownConstraints());
  }

  bool placePose(const std::string& object_name, const bp::list& pose, bool plan_only = false)
  {
    geometry_msgs::PoseStamped msg;
    convertListToPose(pose, msg.pose);
    msg.header.frame_id = getPoseReferenceFrame();
    msg.header.stamp = ros::Time::now();
    return place(object_name, msg, plan_only) == MoveItErrorCode::SUCCESS;
  }

  bool placeLocation(const std::string& object_name, const py_bindings_tools::ByteString& location_str,
                     bool plan_only = false)
  {
    std::vector<moveit_msgs::action::PlaceLocation> locations(1);
    py_bindings_tools::deserializeMsg(location_str, locations[0]);
    return place(object_name, std::move(locations), plan_only) == MoveItErrorCode::SUCCESS;
  }

  bool placeAnywhere(const std::string& object_name, bool plan_only = false)
  {
    return place(object_name, plan_only) == MoveItErrorCode::SUCCESS;
  }

  void convertListToArrayOfPoses(const bp::list& poses, std::vector<geometry_msgs::Pose>& msg)
  {
    int l = bp::len(poses);
    for (int i = 0; i < l; ++i)
    {
      const bp::list& pose = bp::extract<bp::list>(poses[i]);
      std::vector<double> v = py_bindings_tools::doubleFromList(pose);
      if (v.size() == 6 || v.size() == 7)
      {
        Eigen::Isometry3d p;
        if (v.size() == 6)
        {
          tf2::Quaternion tq;
          tq.setRPY(v[3], v[4], v[5]);
          Eigen::Quaterniond eq;
          tf2::convert(tq, eq);
          p = Eigen::Isometry3d(eq);
        }
        else
          p = Eigen::Isometry3d(Eigen::Quaterniond(v[6], v[3], v[4], v[5]));
        p.translation() = Eigen::Vector3d(v[0], v[1], v[2]);
        geometry_msgs::Pose pm = tf2::toMsg(p);
        msg.push_back(pm);
      }
      else
        ROS_WARN("Incorrect number of values for a pose: %u", (unsigned int)v.size());
    }
  }

  bp::dict getCurrentStateBoundedPython()
  {
    moveit::core::RobotStatePtr current = getCurrentState();
    current->enforceBounds();
<<<<<<< HEAD
    moveit_msgs::msg::RobotState rsmv;
    robot_state::robotStateToRobotStateMsg(*current, rsmv);
=======
    moveit_msgs::RobotState rsmv;
    moveit::core::robotStateToRobotStateMsg(*current, rsmv);
>>>>>>> a5864ccc
    bp::dict output;
    for (size_t x = 0; x < rsmv.joint_state.name.size(); ++x)
      output[rsmv.joint_state.name[x]] = rsmv.joint_state.position[x];
    return output;
  }

  void setStartStatePython(const py_bindings_tools::ByteString& msg_str)
  {
    moveit_msgs::msg::RobotState msg;
    py_bindings_tools::deserializeMsg(msg_str, msg);
    setStartState(msg);
  }

  bool setPoseTargetsPython(bp::list& poses, const std::string& end_effector_link = "")
  {
    std::vector<geometry_msgs::Pose> msg;
    convertListToArrayOfPoses(poses, msg);
    return setPoseTargets(msg, end_effector_link);
  }
  py_bindings_tools::ByteString getPoseTargetPython(const std::string& end_effector_link)
  {
    geometry_msgs::PoseStamped pose = moveit::planning_interface::MoveGroupInterface::getPoseTarget(end_effector_link);
    return py_bindings_tools::serializeMsg(pose);
  }

  bool setPoseTargetPython(bp::list& pose, const std::string& end_effector_link = "")
  {
    std::vector<double> v = py_bindings_tools::doubleFromList(pose);
    geometry_msgs::Pose msg;
    if (v.size() == 6)
    {
      tf2::Quaternion q;
      q.setRPY(v[3], v[4], v[5]);
      tf2::convert(q, msg.orientation);
    }
    else if (v.size() == 7)
    {
      msg.orientation.x = v[3];
      msg.orientation.y = v[4];
      msg.orientation.z = v[5];
      msg.orientation.w = v[6];
    }
    else
    {
      ROS_ERROR("Pose description expected to consist of either 6 or 7 values");
      return false;
    }
    msg.position.x = v[0];
    msg.position.y = v[1];
    msg.position.z = v[2];
    return setPoseTarget(msg, end_effector_link);
  }

  const char* getEndEffectorLinkCStr() const
  {
    return getEndEffectorLink().c_str();
  }

  const char* getPoseReferenceFrameCStr() const
  {
    return getPoseReferenceFrame().c_str();
  }

  const char* getNameCStr() const
  {
    return getName().c_str();
  }

  bp::dict getNamedTargetValuesPython(const std::string& name)
  {
    bp::dict output;
    std::map<std::string, double> positions = getNamedTargetValues(name);
    std::map<std::string, double>::iterator iterator;

    for (iterator = positions.begin(); iterator != positions.end(); ++iterator)
      output[iterator->first] = iterator->second;
    return output;
  }

  bp::list getNamedTargetsPython()
  {
    return py_bindings_tools::listFromString(getNamedTargets());
  }

  bool movePython()
  {
    GILReleaser gr;
    return move() == MoveItErrorCode::SUCCESS;
  }

  bool asyncMovePython()
  {
    return asyncMove() == MoveItErrorCode::SUCCESS;
  }

  bool attachObjectPython(const std::string& object_name, const std::string& link_name, const bp::list& touch_links)
  {
    return attachObject(object_name, link_name, py_bindings_tools::stringFromList(touch_links));
  }

  bool executePython(const py_bindings_tools::ByteString& plan_str)
  {
    MoveGroupInterface::Plan plan;
    py_bindings_tools::deserializeMsg(plan_str, plan.trajectory_);
    GILReleaser gr;
    return execute(plan) == MoveItErrorCode::SUCCESS;
  }

  bool asyncExecutePython(const py_bindings_tools::ByteString& plan_str)
  {
    MoveGroupInterface::Plan plan;
    py_bindings_tools::deserializeMsg(plan_str, plan.trajectory_);
    return asyncExecute(plan) == MoveItErrorCode::SUCCESS;
  }

  bp::tuple planPython()
  {
    GILReleaser gr;
    MoveGroupInterface::Plan plan;
    moveit_msgs::MoveItErrorCodes res = MoveGroupInterface::plan(plan);
    gr.reacquire();
    return bp::make_tuple(py_bindings_tools::serializeMsg(res), py_bindings_tools::serializeMsg(plan.trajectory_),
                          plan.planning_time_);
  }

  bp::tuple computeCartesianPathPython(const bp::list& waypoints, double eef_step, double jump_threshold,
                                       bool avoid_collisions)
  {
    moveit_msgs::msg::Constraints path_constraints_tmp;
    return doComputeCartesianPathPython(waypoints, eef_step, jump_threshold, avoid_collisions, path_constraints_tmp);
  }

  bp::tuple computeCartesianPathConstrainedPython(const bp::list& waypoints, double eef_step, double jump_threshold,
                                                  bool avoid_collisions,
                                                  const py_bindings_tools::ByteString& path_constraints_str)
  {
    moveit_msgs::msg::Constraints path_constraints;
    py_bindings_tools::deserializeMsg(path_constraints_str, path_constraints);
    return doComputeCartesianPathPython(waypoints, eef_step, jump_threshold, avoid_collisions, path_constraints);
  }

  bp::tuple doComputeCartesianPathPython(const bp::list& waypoints, double eef_step, double jump_threshold,
                                         bool avoid_collisions, const moveit_msgs::msg::Constraints& path_constraints)
  {
    std::vector<geometry_msgs::Pose> poses;
    convertListToArrayOfPoses(waypoints, poses);
<<<<<<< HEAD
    moveit_msgs::msg::RobotTrajectory trajectory;
=======
    moveit_msgs::RobotTrajectory trajectory;
    GILReleaser gr;
>>>>>>> a5864ccc
    double fraction =
        computeCartesianPath(poses, eef_step, jump_threshold, trajectory, path_constraints, avoid_collisions);
    gr.reacquire();
    return bp::make_tuple(py_bindings_tools::serializeMsg(trajectory), fraction);
  }

  int pickGrasp(const std::string& object, const py_bindings_tools::ByteString& grasp_str, bool plan_only = false)
  {
    moveit_msgs::msg::Grasp grasp;
    py_bindings_tools::deserializeMsg(grasp_str, grasp);
    return pick(object, grasp, plan_only).val;
  }

  int pickGrasps(const std::string& object, const bp::list& grasp_list, bool plan_only = false)
  {
    int l = bp::len(grasp_list);
    std::vector<moveit_msgs::msg::Grasp> grasps(l);
    for (int i = 0; i < l; ++i)
      py_bindings_tools::deserializeMsg(py_bindings_tools::ByteString(grasp_list[i]), grasps[i]);
    return pick(object, std::move(grasps), plan_only).val;
  }

  void setPathConstraintsFromMsg(const py_bindings_tools::ByteString& constraints_str)
  {
    moveit_msgs::msg::Constraints constraints_msg;
    py_bindings_tools::deserializeMsg(constraints_str, constraints_msg);
    setPathConstraints(constraints_msg);
  }

  py_bindings_tools::ByteString getPathConstraintsPython()
  {
<<<<<<< HEAD
    moveit_msgs::msg::Constraints constraints_msg(getPathConstraints());
    std::string constraints_str = py_bindings_tools::serializeMsg(constraints_msg);
    return constraints_str;
=======
    moveit_msgs::Constraints constraints_msg(getPathConstraints());
    return py_bindings_tools::serializeMsg(constraints_msg);
>>>>>>> a5864ccc
  }

  py_bindings_tools::ByteString retimeTrajectory(const py_bindings_tools::ByteString& ref_state_str,
                                                 const py_bindings_tools::ByteString& traj_str,
                                                 double velocity_scaling_factor, double acceleration_scaling_factor,
                                                 const std::string& algorithm)
  {
    // Convert reference state message to object
    moveit_msgs::msg::RobotState ref_state_msg;
    py_bindings_tools::deserializeMsg(ref_state_str, ref_state_msg);
    moveit::core::RobotState ref_state_obj(getRobotModel());
    if (moveit::core::robotStateMsgToRobotState(ref_state_msg, ref_state_obj, true))
    {
      // Convert trajectory message to object
      moveit_msgs::msg::RobotTrajectory traj_msg;
      py_bindings_tools::deserializeMsg(traj_str, traj_msg);
      GILReleaser gr;
      robot_trajectory::RobotTrajectory traj_obj(getRobotModel(), getName());
      traj_obj.setRobotTrajectoryMsg(ref_state_obj, traj_msg);

      // Do the actual retiming
      if (algorithm == "iterative_time_parameterization")
      {
        trajectory_processing::IterativeParabolicTimeParameterization time_param;
        time_param.computeTimeStamps(traj_obj, velocity_scaling_factor, acceleration_scaling_factor);
      }
      else if (algorithm == "iterative_spline_parameterization")
      {
        trajectory_processing::IterativeSplineParameterization time_param;
        time_param.computeTimeStamps(traj_obj, velocity_scaling_factor, acceleration_scaling_factor);
      }
      else if (algorithm == "time_optimal_trajectory_generation")
      {
        trajectory_processing::TimeOptimalTrajectoryGeneration time_param;
        time_param.computeTimeStamps(traj_obj, velocity_scaling_factor, acceleration_scaling_factor);
      }
      else
      {
        ROS_ERROR_STREAM_NAMED("move_group_py", "Unknown time parameterization algorithm: " << algorithm);
        gr.reacquire();
        return py_bindings_tools::serializeMsg(moveit_msgs::RobotTrajectory());
      }

      // Convert the retimed trajectory back into a message
      traj_obj.getRobotTrajectoryMsg(traj_msg);
      gr.reacquire();
      return py_bindings_tools::serializeMsg(traj_msg);
    }
    else
    {
      ROS_ERROR("Unable to convert RobotState message to RobotState instance.");
      return py_bindings_tools::ByteString("");
    }
  }

  Eigen::MatrixXd getJacobianMatrixPython(const bp::list& joint_values,
                                          const bp::object& reference_point = bp::object())
  {
    const std::vector<double> v = py_bindings_tools::doubleFromList(joint_values);
    std::vector<double> ref;
    if (reference_point.is_none())
      ref = { 0.0, 0.0, 0.0 };
    else
      ref = py_bindings_tools::doubleFromList(reference_point);
    if (ref.size() != 3)
      throw std::invalid_argument("reference point needs to have 3 elements, got " + std::to_string(ref.size()));

    moveit::core::RobotState state(getRobotModel());
    state.setToDefaultValues();
    auto group = state.getJointModelGroup(getName());
    state.setJointGroupPositions(group, v);
    return state.getJacobian(group, Eigen::Map<Eigen::Vector3d>(&ref[0]));
  }
};

BOOST_PYTHON_MEMBER_FUNCTION_OVERLOADS(getJacobianMatrixOverloads, getJacobianMatrixPython, 1, 2)

static void wrap_move_group_interface()
{
  eigenpy::enableEigenPy();

  bp::class_<MoveGroupInterfaceWrapper, boost::noncopyable> move_group_interface_class(
      "MoveGroupInterface", bp::init<std::string, std::string, bp::optional<std::string>>());

  move_group_interface_class.def("async_move", &MoveGroupInterfaceWrapper::asyncMovePython);
  move_group_interface_class.def("move", &MoveGroupInterfaceWrapper::movePython);
  move_group_interface_class.def("execute", &MoveGroupInterfaceWrapper::executePython);
  move_group_interface_class.def("async_execute", &MoveGroupInterfaceWrapper::asyncExecutePython);
  moveit::planning_interface::MoveItErrorCode (MoveGroupInterfaceWrapper::*pick_1)(const std::string&, bool) =
      &MoveGroupInterfaceWrapper::pick;
  move_group_interface_class.def("pick", pick_1);
  move_group_interface_class.def("pick", &MoveGroupInterfaceWrapper::pickGrasp);
  move_group_interface_class.def("pick", &MoveGroupInterfaceWrapper::pickGrasps);
  move_group_interface_class.def("place", &MoveGroupInterfaceWrapper::placePose);
  move_group_interface_class.def("place", &MoveGroupInterfaceWrapper::placeLocation);
  move_group_interface_class.def("place", &MoveGroupInterfaceWrapper::placeAnywhere);
  move_group_interface_class.def("stop", &MoveGroupInterfaceWrapper::stop);

  move_group_interface_class.def("get_name", &MoveGroupInterfaceWrapper::getNameCStr);
  move_group_interface_class.def("get_planning_frame", &MoveGroupInterfaceWrapper::getPlanningFrameCStr);
  move_group_interface_class.def("get_interface_description",
                                 &MoveGroupInterfaceWrapper::getInterfaceDescriptionPython);

  move_group_interface_class.def("get_active_joints", &MoveGroupInterfaceWrapper::getActiveJointsList);
  move_group_interface_class.def("get_joints", &MoveGroupInterfaceWrapper::getJointsList);
  move_group_interface_class.def("get_variable_count", &MoveGroupInterfaceWrapper::getVariableCount);
  move_group_interface_class.def("allow_looking", &MoveGroupInterfaceWrapper::allowLooking);
  move_group_interface_class.def("allow_replanning", &MoveGroupInterfaceWrapper::allowReplanning);

  move_group_interface_class.def("set_pose_reference_frame", &MoveGroupInterfaceWrapper::setPoseReferenceFrame);

  move_group_interface_class.def("set_pose_reference_frame", &MoveGroupInterfaceWrapper::setPoseReferenceFrame);
  move_group_interface_class.def("set_end_effector_link", &MoveGroupInterfaceWrapper::setEndEffectorLink);
  move_group_interface_class.def("get_end_effector_link", &MoveGroupInterfaceWrapper::getEndEffectorLinkCStr);
  move_group_interface_class.def("get_pose_reference_frame", &MoveGroupInterfaceWrapper::getPoseReferenceFrameCStr);

  move_group_interface_class.def("set_pose_target", &MoveGroupInterfaceWrapper::setPoseTargetPython);

  move_group_interface_class.def("set_pose_targets", &MoveGroupInterfaceWrapper::setPoseTargetsPython);

  move_group_interface_class.def("set_position_target", &MoveGroupInterfaceWrapper::setPositionTarget);
  move_group_interface_class.def("set_rpy_target", &MoveGroupInterfaceWrapper::setRPYTarget);
  move_group_interface_class.def("set_orientation_target", &MoveGroupInterfaceWrapper::setOrientationTarget);

  move_group_interface_class.def("get_current_pose", &MoveGroupInterfaceWrapper::getCurrentPosePython);
  move_group_interface_class.def("get_current_rpy", &MoveGroupInterfaceWrapper::getCurrentRPYPython);

  move_group_interface_class.def("get_random_pose", &MoveGroupInterfaceWrapper::getRandomPosePython);

  move_group_interface_class.def("clear_pose_target", &MoveGroupInterfaceWrapper::clearPoseTarget);
  move_group_interface_class.def("clear_pose_targets", &MoveGroupInterfaceWrapper::clearPoseTargets);

  move_group_interface_class.def("set_joint_value_target",
                                 &MoveGroupInterfaceWrapper::setJointValueTargetPythonIterable);
  move_group_interface_class.def("set_joint_value_target", &MoveGroupInterfaceWrapper::setJointValueTargetPythonDict);

  move_group_interface_class.def("set_joint_value_target",
                                 &MoveGroupInterfaceWrapper::setJointValueTargetPerJointPythonList);
  bool (MoveGroupInterfaceWrapper::*set_joint_value_target_4)(const std::string&, double) =
      &MoveGroupInterfaceWrapper::setJointValueTarget;
  move_group_interface_class.def("set_joint_value_target", set_joint_value_target_4);

  move_group_interface_class.def("set_joint_value_target_from_pose",
                                 &MoveGroupInterfaceWrapper::setJointValueTargetFromPosePython);
  move_group_interface_class.def("set_joint_value_target_from_pose_stamped",
                                 &MoveGroupInterfaceWrapper::setJointValueTargetFromPoseStampedPython);
  move_group_interface_class.def("set_joint_value_target_from_joint_state_message",
                                 &MoveGroupInterfaceWrapper::setJointValueTargetFromJointStatePython);

  move_group_interface_class.def("get_joint_value_target", &MoveGroupInterfaceWrapper::getJointValueTargetPythonList);

  move_group_interface_class.def("set_named_target", &MoveGroupInterfaceWrapper::setNamedTarget);
  move_group_interface_class.def("set_random_target", &MoveGroupInterfaceWrapper::setRandomTarget);

  void (MoveGroupInterfaceWrapper::*remember_joint_values_2)(const std::string&) =
      &MoveGroupInterfaceWrapper::rememberJointValues;
  move_group_interface_class.def("remember_joint_values", remember_joint_values_2);

  move_group_interface_class.def("remember_joint_values",
                                 &MoveGroupInterfaceWrapper::rememberJointValuesFromPythonList);

  move_group_interface_class.def("start_state_monitor", &MoveGroupInterfaceWrapper::startStateMonitor);
  move_group_interface_class.def("get_current_joint_values", &MoveGroupInterfaceWrapper::getCurrentJointValuesList);
  move_group_interface_class.def("get_random_joint_values", &MoveGroupInterfaceWrapper::getRandomJointValuesList);
  move_group_interface_class.def("get_remembered_joint_values",
                                 &MoveGroupInterfaceWrapper::getRememberedJointValuesPython);

  move_group_interface_class.def("forget_joint_values", &MoveGroupInterfaceWrapper::forgetJointValues);

  move_group_interface_class.def("get_goal_joint_tolerance", &MoveGroupInterfaceWrapper::getGoalJointTolerance);
  move_group_interface_class.def("get_goal_position_tolerance", &MoveGroupInterfaceWrapper::getGoalPositionTolerance);
  move_group_interface_class.def("get_goal_orientation_tolerance",
                                 &MoveGroupInterfaceWrapper::getGoalOrientationTolerance);

  move_group_interface_class.def("set_goal_joint_tolerance", &MoveGroupInterfaceWrapper::setGoalJointTolerance);
  move_group_interface_class.def("set_goal_position_tolerance", &MoveGroupInterfaceWrapper::setGoalPositionTolerance);
  move_group_interface_class.def("set_goal_orientation_tolerance",
                                 &MoveGroupInterfaceWrapper::setGoalOrientationTolerance);
  move_group_interface_class.def("set_goal_tolerance", &MoveGroupInterfaceWrapper::setGoalTolerance);

  move_group_interface_class.def("set_start_state_to_current_state",
                                 &MoveGroupInterfaceWrapper::setStartStateToCurrentState);
  move_group_interface_class.def("set_start_state", &MoveGroupInterfaceWrapper::setStartStatePython);

  bool (MoveGroupInterfaceWrapper::*set_path_constraints_1)(const std::string&) =
      &MoveGroupInterfaceWrapper::setPathConstraints;
  move_group_interface_class.def("set_path_constraints", set_path_constraints_1);
  move_group_interface_class.def("set_path_constraints_from_msg",
                                 &MoveGroupInterfaceWrapper::setPathConstraintsFromMsg);
  move_group_interface_class.def("get_path_constraints", &MoveGroupInterfaceWrapper::getPathConstraintsPython);
  move_group_interface_class.def("clear_path_constraints", &MoveGroupInterfaceWrapper::clearPathConstraints);
  move_group_interface_class.def("get_known_constraints", &MoveGroupInterfaceWrapper::getKnownConstraintsList);
  move_group_interface_class.def("set_constraints_database", &MoveGroupInterfaceWrapper::setConstraintsDatabase);
  move_group_interface_class.def("set_workspace", &MoveGroupInterfaceWrapper::setWorkspace);
  move_group_interface_class.def("set_planning_time", &MoveGroupInterfaceWrapper::setPlanningTime);
  move_group_interface_class.def("get_planning_time", &MoveGroupInterfaceWrapper::getPlanningTime);
  move_group_interface_class.def("set_max_velocity_scaling_factor",
                                 &MoveGroupInterfaceWrapper::setMaxVelocityScalingFactor);
  move_group_interface_class.def("set_max_acceleration_scaling_factor",
                                 &MoveGroupInterfaceWrapper::setMaxAccelerationScalingFactor);
  move_group_interface_class.def("set_planner_id", &MoveGroupInterfaceWrapper::setPlannerId);
  move_group_interface_class.def("set_num_planning_attempts", &MoveGroupInterfaceWrapper::setNumPlanningAttempts);
  move_group_interface_class.def("plan", &MoveGroupInterfaceWrapper::planPython);
  move_group_interface_class.def("compute_cartesian_path", &MoveGroupInterfaceWrapper::computeCartesianPathPython);
  move_group_interface_class.def("compute_cartesian_path",
                                 &MoveGroupInterfaceWrapper::computeCartesianPathConstrainedPython);
  move_group_interface_class.def("set_support_surface_name", &MoveGroupInterfaceWrapper::setSupportSurfaceName);
  move_group_interface_class.def("attach_object", &MoveGroupInterfaceWrapper::attachObjectPython);
  move_group_interface_class.def("detach_object", &MoveGroupInterfaceWrapper::detachObject);
  move_group_interface_class.def("retime_trajectory", &MoveGroupInterfaceWrapper::retimeTrajectory);
  move_group_interface_class.def("get_named_targets", &MoveGroupInterfaceWrapper::getNamedTargetsPython);
  move_group_interface_class.def("get_named_target_values", &MoveGroupInterfaceWrapper::getNamedTargetValuesPython);
  move_group_interface_class.def("get_current_state_bounded", &MoveGroupInterfaceWrapper::getCurrentStateBoundedPython);
  move_group_interface_class.def("get_jacobian_matrix", &MoveGroupInterfaceWrapper::getJacobianMatrixPython,
                                 getJacobianMatrixOverloads());
}
}  // namespace planning_interface
}  // namespace moveit

BOOST_PYTHON_MODULE(_moveit_move_group_interface)
{
  using namespace moveit::planning_interface;
  wrap_move_group_interface();
}

/** @endcond */<|MERGE_RESOLUTION|>--- conflicted
+++ resolved
@@ -132,13 +132,8 @@
 
   py_bindings_tools::ByteString getJointValueTarget()
   {
-<<<<<<< HEAD
     moveit_msgs::msg::RobotState msg;
-    const robot_state::RobotState state = moveit::planning_interface::MoveGroupInterface::getTargetRobotState();
-=======
-    moveit_msgs::RobotState msg;
     const moveit::core::RobotState state = moveit::planning_interface::MoveGroupInterface::getTargetRobotState();
->>>>>>> a5864ccc
     moveit::core::robotStateToRobotStateMsg(state, msg);
     return py_bindings_tools::serializeMsg(msg);
   }
@@ -316,13 +311,8 @@
   {
     moveit::core::RobotStatePtr current = getCurrentState();
     current->enforceBounds();
-<<<<<<< HEAD
     moveit_msgs::msg::RobotState rsmv;
-    robot_state::robotStateToRobotStateMsg(*current, rsmv);
-=======
-    moveit_msgs::RobotState rsmv;
     moveit::core::robotStateToRobotStateMsg(*current, rsmv);
->>>>>>> a5864ccc
     bp::dict output;
     for (size_t x = 0; x < rsmv.joint_state.name.size(); ++x)
       output[rsmv.joint_state.name[x]] = rsmv.joint_state.position[x];
@@ -469,12 +459,8 @@
   {
     std::vector<geometry_msgs::Pose> poses;
     convertListToArrayOfPoses(waypoints, poses);
-<<<<<<< HEAD
     moveit_msgs::msg::RobotTrajectory trajectory;
-=======
-    moveit_msgs::RobotTrajectory trajectory;
     GILReleaser gr;
->>>>>>> a5864ccc
     double fraction =
         computeCartesianPath(poses, eef_step, jump_threshold, trajectory, path_constraints, avoid_collisions);
     gr.reacquire();
@@ -506,14 +492,8 @@
 
   py_bindings_tools::ByteString getPathConstraintsPython()
   {
-<<<<<<< HEAD
     moveit_msgs::msg::Constraints constraints_msg(getPathConstraints());
-    std::string constraints_str = py_bindings_tools::serializeMsg(constraints_msg);
-    return constraints_str;
-=======
-    moveit_msgs::Constraints constraints_msg(getPathConstraints());
     return py_bindings_tools::serializeMsg(constraints_msg);
->>>>>>> a5864ccc
   }
 
   py_bindings_tools::ByteString retimeTrajectory(const py_bindings_tools::ByteString& ref_state_str,
