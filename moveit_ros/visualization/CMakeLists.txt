--- conflicted
+++ resolved
@@ -40,12 +40,6 @@
 
 include_directories(planning_scene_rviz_plugin/include
                     motion_planning_rviz_plugin/include
-<<<<<<< HEAD
-                    ${catkin_INCLUDE_DIRS}
-                    ${QT_INCLUDE_DIR}
-                    ${OGRE_INCLUDE_DIRS})
-
-=======
                     ${catkin_INCLUDE_DIRS})
 
 include_directories(SYSTEM
@@ -56,7 +50,6 @@
 link_directories(${Boost_LIBRARY_DIRS})
 link_directories(${catkin_LIBRARY_DIRS})
 
->>>>>>> f0d2794a
 add_subdirectory(planning_scene_rviz_plugin)
 add_subdirectory(motion_planning_rviz_plugin)
 
