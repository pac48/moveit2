/*********************************************************************
 * Software License Agreement (BSD License)
 *
 *  Copyright (c) 2008, Willow Garage, Inc.
 *  All rights reserved.
 *
 *  Redistribution and use in source and binary forms, with or without
 *  modification, are permitted provided that the following conditions
 *  are met:
 *
 *   * Redistributions of source code must retain the above copyright
 *     notice, this list of conditions and the following disclaimer.
 *   * Redistributions in binary form must reproduce the above
 *     copyright notice, this list of conditions and the following
 *     disclaimer in the documentation and/or other materials provided
 *     with the distribution.
 *   * Neither the name of Willow Garage nor the names of its
 *     contributors may be used to endorse or promote products derived
 *     from this software without specific prior written permission.
 *
 *  THIS SOFTWARE IS PROVIDED BY THE COPYRIGHT HOLDERS AND CONTRIBUTORS
 *  "AS IS" AND ANY EXPRESS OR IMPLIED WARRANTIES, INCLUDING, BUT NOT
 *  LIMITED TO, THE IMPLIED WARRANTIES OF MERCHANTABILITY AND FITNESS
 *  FOR A PARTICULAR PURPOSE ARE DISCLAIMED. IN NO EVENT SHALL THE
 *  COPYRIGHT OWNER OR CONTRIBUTORS BE LIABLE FOR ANY DIRECT, INDIRECT,
 *  INCIDENTAL, SPECIAL, EXEMPLARY, OR CONSEQUENTIAL DAMAGES (INCLUDING,
 *  BUT NOT LIMITED TO, PROCUREMENT OF SUBSTITUTE GOODS OR SERVICES;
 *  LOSS OF USE, DATA, OR PROFITS; OR BUSINESS INTERRUPTION) HOWEVER
 *  CAUSED AND ON ANY THEORY OF LIABILITY, WHETHER IN CONTRACT, STRICT
 *  LIABILITY, OR TORT (INCLUDING NEGLIGENCE OR OTHERWISE) ARISING IN
 *  ANY WAY OUT OF THE USE OF THIS SOFTWARE, EVEN IF ADVISED OF THE
 *  POSSIBILITY OF SUCH DAMAGE.
 *********************************************************************/

/* Author: Ioan Sucan, Dave Coleman, Adam Leeper, Sachin Chitta */

#include <moveit/motion_planning_rviz_plugin/motion_planning_display.h>
#include <moveit/robot_interaction/kinematic_options_map.h>
#include <moveit/rviz_plugin_render_tools/planning_link_updater.h>
#include <moveit/rviz_plugin_render_tools/robot_state_visualization.h>

#include <rviz_default_plugins/robot/robot.hpp>
#include <rviz_default_plugins/robot/robot_link.hpp>
#include <moveit/motion_planning_rviz_plugin/interactive_marker_display.h>

#include <rviz_common/properties/property.hpp>
#include <rviz_common/properties/string_property.hpp>
#include <rviz_common/properties/bool_property.hpp>
#include <rviz_common/properties/float_property.hpp>
#include <rviz_common/properties/ros_topic_property.hpp>
#include <rviz_common/properties/editable_enum_property.hpp>
#include <rviz_common/properties/color_property.hpp>
#include <rviz_common/display_context.hpp>
#include <rviz_common/frame_manager_iface.hpp>
#include <rviz_common/panel_dock_widget.hpp>
#include <rviz_common/window_manager_interface.hpp>
#include <rviz_common/display.hpp>
#include <rviz_rendering/objects/movable_text.hpp>

#include <OgreSceneManager.h>
#include <OgreSceneNode.h>
#include <rviz_rendering/objects/shape.hpp>

#include <moveit/robot_state/conversions.h>
#include <moveit/trajectory_processing/trajectory_tools.h>

#include <boost/format.hpp>
#include <boost/algorithm/string/replace.hpp>
#include <boost/algorithm/string/trim.hpp>

#include <QShortcut>

#include "ui_motion_planning_rviz_plugin_frame.h"
#include <moveit/utils/rclcpp_utils.h>

namespace moveit_rviz_plugin
{
static const rclcpp::Logger LOGGER = rclcpp::get_logger("moveit_ros_visualization.motion_planning_display");

// ******************************************************************************************
// Base class constructor
// ******************************************************************************************
MotionPlanningDisplay::MotionPlanningDisplay()
  : PlanningSceneDisplay()
  , text_to_display_(nullptr)
  , frame_(nullptr)
  , frame_dock_(nullptr)
  , menu_handler_start_(new interactive_markers::MenuHandler)
  , menu_handler_goal_(new interactive_markers::MenuHandler)
  , int_marker_display_(nullptr)
{
  // Category Groups
  plan_category_ = new rviz_common::properties::Property("Planning Request", QVariant(), "", this);
  metrics_category_ = new rviz_common::properties::Property("Planning Metrics", QVariant(), "", this);
  path_category_ = new rviz_common::properties::Property("Planned Path", QVariant(), "", this);

  // Metrics category -----------------------------------------------------------------------------------------
  compute_weight_limit_property_ =
      new rviz_common::properties::BoolProperty("Show Weight Limit", false,
                                                "Shows the weight limit at a particular pose for an end-effector",
                                                metrics_category_, SLOT(changedShowWeightLimit()), this);

  show_manipulability_index_property_ =
      new rviz_common::properties::BoolProperty("Show Manipulability Index", false,
                                                "Shows the manipulability index for an end-effector", metrics_category_,
                                                SLOT(changedShowManipulabilityIndex()), this);

  show_manipulability_property_ =
      new rviz_common::properties::BoolProperty("Show Manipulability", false,
                                                "Shows the manipulability for an end-effector", metrics_category_,
                                                SLOT(changedShowManipulability()), this);

  show_joint_torques_property_ =
      new rviz_common::properties::BoolProperty("Show Joint Torques", false,
                                                "Shows the joint torques for a given configuration and payload",
                                                metrics_category_, SLOT(changedShowJointTorques()), this);

  metrics_set_payload_property_ =
      new rviz_common::properties::FloatProperty("Payload", 1.0f, "Specify the payload at the end effector (kg)",
                                                 metrics_category_, SLOT(changedMetricsSetPayload()), this);
  metrics_set_payload_property_->setMin(0.0);

  metrics_text_height_property_ = new rviz_common::properties::FloatProperty(
      "TextHeight", 0.08f, "Text height", metrics_category_, SLOT(changedMetricsTextHeight()), this);
  metrics_text_height_property_->setMin(0.001);

  // Planning request category -----------------------------------------------------------------------------------------

  planning_group_property_ = new rviz_common::properties::EditableEnumProperty(
      "Planning Group", "", "The name of the group of links to plan for (from the ones defined in the SRDF)",
      plan_category_, SLOT(changedPlanningGroup()), this);
  show_workspace_property_ = new rviz_common::properties::BoolProperty("Show Workspace", false,
                                                                       "Shows the axis-aligned bounding box for "
                                                                       "the workspace allowed for planning",
                                                                       plan_category_, SLOT(changedWorkspace()), this);
  query_start_state_property_ =
      new rviz_common::properties::BoolProperty("Query Start State", false,
                                                "Set a custom start state for the motion planning query",
                                                plan_category_, SLOT(changedQueryStartState()), this);
  query_goal_state_property_ =
      new rviz_common::properties::BoolProperty("Query Goal State", true,
                                                "Shows the goal state for the motion planning query", plan_category_,
                                                SLOT(changedQueryGoalState()), this);
  query_marker_scale_property_ = new rviz_common::properties::FloatProperty(
      "Interactive Marker Size", 0.0f,
      "Specifies scale of the interactive marker overlaid on the robot. 0 is auto scale.", plan_category_,
      SLOT(changedQueryMarkerScale()), this);
  query_marker_scale_property_->setMin(0.0f);

  query_start_color_property_ =
      new rviz_common::properties::ColorProperty("Start State Color", QColor(0, 255, 0),
                                                 "The highlight color for the start state", plan_category_,
                                                 SLOT(changedQueryStartColor()), this);
  query_start_alpha_property_ =
      new rviz_common::properties::FloatProperty("Start State Alpha", 1.0f, "Specifies the alpha for the robot links",
                                                 plan_category_, SLOT(changedQueryStartAlpha()), this);
  query_start_alpha_property_->setMin(0.0);
  query_start_alpha_property_->setMax(1.0);

  query_goal_color_property_ =
      new rviz_common::properties::ColorProperty("Goal State Color", QColor(250, 128, 0),
                                                 "The highlight color for the goal state", plan_category_,
                                                 SLOT(changedQueryGoalColor()), this);

  query_goal_alpha_property_ =
      new rviz_common::properties::FloatProperty("Goal State Alpha", 1.0f, "Specifies the alpha for the robot links",
                                                 plan_category_, SLOT(changedQueryGoalAlpha()), this);
  query_goal_alpha_property_->setMin(0.0);
  query_goal_alpha_property_->setMax(1.0);

  query_colliding_link_color_property_ =
      new rviz_common::properties::ColorProperty("Colliding Link Color", QColor(255, 0, 0),
                                                 "The highlight color for colliding links", plan_category_,
                                                 SLOT(changedQueryCollidingLinkColor()), this);

  query_outside_joint_limits_link_color_property_ = new rviz_common::properties::ColorProperty(
      "Joint Violation Color", QColor(255, 0, 255),
      "The highlight color for child links of joints that are outside bounds", plan_category_,
      SLOT(changedQueryJointViolationColor()), this);

  // Trajectory playback / planned path category ---------------------------------------------
  trajectory_visual_ = std::make_shared<TrajectoryVisualization>(path_category_, this);

  // Start background jobs
  background_process_.setJobUpdateEvent(
<<<<<<< HEAD
      boost::bind(&MotionPlanningDisplay::backgroundJobUpdate, this, boost::placeholders::_1, boost::placeholders::_2));
=======
      std::bind(&MotionPlanningDisplay::backgroundJobUpdate, this, std::placeholders::_1, std::placeholders::_2));
>>>>>>> ab42a1d7
}

// ******************************************************************************************
// Deconstructor
// ******************************************************************************************
MotionPlanningDisplay::~MotionPlanningDisplay()
{
  background_process_.clearJobUpdateEvent();
  clearJobs();

  query_robot_start_.reset();
  query_robot_goal_.reset();

  delete text_to_display_;
  delete int_marker_display_;
  delete frame_dock_;
}

void MotionPlanningDisplay::onInitialize()
{
  PlanningSceneDisplay::onInitialize();

  // Planned Path Display
  trajectory_visual_->onInitialize(node_, planning_scene_node_, context_);
  QColor qcolor = attached_body_color_property_->getColor();
  trajectory_visual_->setDefaultAttachedObjectColor(qcolor);

  query_robot_start_ =
      std::make_shared<RobotStateVisualization>(planning_scene_node_, context_, "Planning Request Start", nullptr);
  query_robot_start_->setCollisionVisible(false);
  query_robot_start_->setVisualVisible(true);
  query_robot_start_->setVisible(query_start_state_property_->getBool());
  std_msgs::msg::ColorRGBA color;
  qcolor = query_start_color_property_->getColor();
  color.r = qcolor.redF();
  color.g = qcolor.greenF();
  color.b = qcolor.blueF();
  color.a = 1.0f;
  query_robot_start_->setDefaultAttachedObjectColor(color);

  query_robot_goal_ =
      std::make_shared<RobotStateVisualization>(planning_scene_node_, context_, "Planning Request Goal", nullptr);
  query_robot_goal_->setCollisionVisible(false);
  query_robot_goal_->setVisualVisible(true);
  query_robot_goal_->setVisible(query_goal_state_property_->getBool());
  qcolor = query_goal_color_property_->getColor();
  color.r = qcolor.redF();
  color.g = qcolor.greenF();
  color.b = qcolor.blueF();
  query_robot_goal_->setDefaultAttachedObjectColor(color);

  rviz_common::WindowManagerInterface* window_context = context_->getWindowManager();
  frame_ = new MotionPlanningFrame(this, context_, window_context ? window_context->getParentWindow() : nullptr);

  connect(frame_, SIGNAL(configChanged()), this->getModel(), SIGNAL(configChanged()));
  resetStatusTextColor();
  addStatusText("Initialized.");

  // immediately switch to next trajectory display after planning
  connect(frame_, SIGNAL(planningFinished()), trajectory_visual_.get(), SLOT(interruptCurrentDisplay()));

  if (window_context)
  {
    frame_dock_ = window_context->addPane(getName(), frame_);
    connect(frame_dock_, SIGNAL(visibilityChanged(bool)), this, SLOT(motionPanelVisibilityChange(bool)));
    frame_dock_->setIcon(getIcon());
  }

  int_marker_display_ = new rviz_default_plugins::displays::InteractiveMarkerDisplay();
  int_marker_display_->initialize(context_);

  text_display_scene_node_ = planning_scene_node_->createChildSceneNode();
  text_to_display_ = new rviz_rendering::MovableText("EMPTY");
  text_to_display_->setTextAlignment(rviz_rendering::MovableText::H_CENTER, rviz_rendering::MovableText::V_CENTER);
  text_to_display_->setCharacterHeight(metrics_text_height_property_->getFloat());
  text_to_display_->showOnTop();
  text_to_display_->setVisible(false);
  text_display_for_start_ = false;
  text_display_scene_node_->attachObject(text_to_display_);

  if (context_ && context_->getWindowManager() && context_->getWindowManager()->getParentWindow())
  {
    QShortcut* im_reset_shortcut =
        new QShortcut(QKeySequence("Ctrl+I"), context_->getWindowManager()->getParentWindow());
    connect(im_reset_shortcut, SIGNAL(activated()), this, SLOT(resetInteractiveMarkers()));
  }
}

void MotionPlanningDisplay::motionPanelVisibilityChange(bool enable)
{
  if (enable)
    setEnabled(true);
}

void MotionPlanningDisplay::toggleSelectPlanningGroupSubscription(bool enable)
{
  if (enable)
  {
    planning_group_sub_ = node_->create_subscription<std_msgs::msg::String>(
        "/rviz/moveit/select_planning_group", 1,
        std::bind(&MotionPlanningDisplay::selectPlanningGroupCallback, this, std::placeholders::_1));
  }
  else
  {
    planning_group_sub_.reset();
  }
}

void MotionPlanningDisplay::selectPlanningGroupCallback(const std_msgs::msg::String::ConstSharedPtr msg)
{
  // synchronize ROS callback with main loop
  addMainLoopJob(std::bind(&MotionPlanningDisplay::changePlanningGroup, this, msg->data));
}

void MotionPlanningDisplay::reset()
{
  text_to_display_->setVisible(false);

  query_robot_start_->clear();
  query_robot_goal_->clear();

  PlanningSceneDisplay::reset();

  // Planned Path Display
  trajectory_visual_->reset();

  bool enabled = this->isEnabled();
  frame_->disable();
  if (enabled)
  {
    frame_->enable();
    query_robot_start_->setVisible(query_start_state_property_->getBool());
    query_robot_goal_->setVisible(query_goal_state_property_->getBool());
  }
}

void MotionPlanningDisplay::backgroundJobUpdate(moveit::tools::BackgroundProcessing::JobEvent /*unused*/,
                                                const std::string& /*unused*/)
{
  addMainLoopJob(std::bind(&MotionPlanningDisplay::updateBackgroundJobProgressBar, this));
}

void MotionPlanningDisplay::updateBackgroundJobProgressBar()
{
  if (!frame_)
    return;
  QProgressBar* p = frame_->ui_->background_job_progress;
  int n = background_process_.getJobCount();

  if (n == 0)
  {
    p->setValue(p->maximum());
    p->update();
    p->hide();
    p->setMaximum(0);
  }
  else
  {
    if (n == 1)
    {
      if (p->maximum() == 0)
        p->setValue(0);
      else
        p->setValue(p->maximum() - 1);
    }
    else
    {
      if (p->maximum() < n)
        p->setMaximum(n);
      else
        p->setValue(p->maximum() - n);
    }
    p->show();
    p->update();
  }
}

void MotionPlanningDisplay::changedShowWeightLimit()
{
  if (text_display_for_start_)
  {
    if (query_start_state_property_->getBool())
      displayMetrics(true);
  }
  else
  {
    if (query_goal_state_property_->getBool())
      displayMetrics(false);
  }
}

void MotionPlanningDisplay::changedShowManipulabilityIndex()
{
  if (text_display_for_start_)
  {
    if (query_start_state_property_->getBool())
      displayMetrics(true);
  }
  else
  {
    if (query_goal_state_property_->getBool())
      displayMetrics(false);
  }
}

void MotionPlanningDisplay::changedShowManipulability()
{
  if (text_display_for_start_)
  {
    if (query_start_state_property_->getBool())
      displayMetrics(true);
  }
  else
  {
    if (query_goal_state_property_->getBool())
      displayMetrics(false);
  }
}

void MotionPlanningDisplay::changedShowJointTorques()
{
  if (text_display_for_start_)
  {
    if (query_start_state_property_->getBool())
      displayMetrics(true);
  }
  else
  {
    if (query_goal_state_property_->getBool())
      displayMetrics(false);
  }
}

void MotionPlanningDisplay::changedMetricsSetPayload()
{
  if (text_display_for_start_)
  {
    if (query_start_state_property_->getBool())
      displayMetrics(true);
  }
  else
  {
    if (query_goal_state_property_->getBool())
      displayMetrics(false);
  }
}

void MotionPlanningDisplay::changedMetricsTextHeight()
{
  text_to_display_->setCharacterHeight(metrics_text_height_property_->getFloat());
}

void MotionPlanningDisplay::displayTable(const std::map<std::string, double>& values, const Ogre::ColourValue& color,
                                         const Ogre::Vector3& pos, const Ogre::Quaternion& orient)
{
  // the line we want to render
  std::stringstream ss;
  for (const std::pair<const std::string, double>& value : values)
    ss << boost::format("%-10s %-4.2f") % value.first % value.second << '\n';

  if (ss.str().empty())
  {
    text_to_display_->setVisible(false);
    return;
  }

  text_to_display_->setCaption(ss.str());
  text_to_display_->setColor(color);
  text_display_scene_node_->setPosition(pos);
  text_display_scene_node_->setOrientation(orient);

  // make sure the node is visible
  text_to_display_->setVisible(true);
}

void MotionPlanningDisplay::renderWorkspaceBox()
{
  if (!frame_ || !show_workspace_property_->getBool())
  {
    if (workspace_box_)
      workspace_box_.reset();
    return;
  }

  if (!workspace_box_)
  {
    workspace_box_ = std::make_unique<rviz_rendering::Shape>(rviz_rendering::Shape::Cube, context_->getSceneManager(),
                                                             planning_scene_node_);
    workspace_box_->setColor(0.0f, 0.0f, 0.6f, 0.3f);
  }

  Ogre::Vector3 center(frame_->ui_->wcenter_x->value(), frame_->ui_->wcenter_y->value(),
                       frame_->ui_->wcenter_z->value());
  Ogre::Vector3 extents(frame_->ui_->wsize_x->value(), frame_->ui_->wsize_y->value(), frame_->ui_->wsize_z->value());
  workspace_box_->setScale(extents);
  workspace_box_->setPosition(center);
}

void MotionPlanningDisplay::computeMetrics(bool start, const std::string& group, double payload)
{
  if (!robot_interaction_)
    return;
  const std::vector<robot_interaction::EndEffectorInteraction>& eef = robot_interaction_->getActiveEndEffectors();
  if (eef.empty())
    return;
  boost::mutex::scoped_lock slock(update_metrics_lock_);

  moveit::core::RobotStateConstPtr state = start ? getQueryStartState() : getQueryGoalState();
  for (const robot_interaction::EndEffectorInteraction& ee : eef)
    if (ee.parent_group == group)
      computeMetricsInternal(computed_metrics_[std::make_pair(start, group)], ee, *state, payload);
}

void MotionPlanningDisplay::computeMetricsInternal(std::map<std::string, double>& metrics,
                                                   const robot_interaction::EndEffectorInteraction& ee,
                                                   const moveit::core::RobotState& state, double payload)
{
  metrics.clear();
  dynamics_solver::DynamicsSolverPtr ds;
  std::map<std::string, dynamics_solver::DynamicsSolverPtr>::const_iterator it = dynamics_solver_.find(ee.parent_group);
  if (it != dynamics_solver_.end())
    ds = it->second;

  // Max payload
  if (ds)
  {
    double max_payload;
    unsigned int saturated_joint;
    std::vector<double> joint_values;
    state.copyJointGroupPositions(ee.parent_group, joint_values);
    if (ds->getMaxPayload(joint_values, max_payload, saturated_joint))
    {
      metrics["max_payload"] = max_payload;
      metrics["saturated_joint"] = saturated_joint;
    }
    std::vector<double> joint_torques;
    joint_torques.resize(joint_values.size());
    if (ds->getPayloadTorques(joint_values, payload, joint_torques))
    {
      for (std::size_t i = 0; i < joint_torques.size(); ++i)
      {
        std::stringstream stream;
        stream << "torque[" << i << "]";
        metrics[stream.str()] = joint_torques[i];
      }
    }
  }

  if (kinematics_metrics_)
  {
    if (position_only_ik_.find(ee.parent_group) == position_only_ik_.end())
      node_->get_parameter_or(ee.parent_group + ".position_only_ik", position_only_ik_[ee.parent_group], false);

    double manipulability_index, manipulability;
    bool position_ik = position_only_ik_[ee.parent_group];
    if (kinematics_metrics_->getManipulabilityIndex(state, ee.parent_group, manipulability_index, position_ik))
      metrics["manipulability_index"] = manipulability_index;
    if (kinematics_metrics_->getManipulability(state, ee.parent_group, manipulability))
      metrics["manipulability"] = manipulability;
  }
}

namespace
{
inline void copyItemIfExists(const std::map<std::string, double>& source, std::map<std::string, double>& dest,
                             const std::string& key)
{
  std::map<std::string, double>::const_iterator it = source.find(key);
  if (it != source.end())
    dest[key] = it->second;
}
}  // namespace

void MotionPlanningDisplay::displayMetrics(bool start)
{
  if (!robot_interaction_ || !planning_scene_monitor_)
    return;

  static const Ogre::Quaternion ORIENTATION(1.0, 0.0, 0.0, 0.0);
  const std::vector<robot_interaction::EndEffectorInteraction>& eef = robot_interaction_->getActiveEndEffectors();
  if (eef.empty())
    return;

  moveit::core::RobotStateConstPtr state = start ? getQueryStartState() : getQueryGoalState();

  for (const robot_interaction::EndEffectorInteraction& ee : eef)
  {
    Ogre::Vector3 position(0.0, 0.0, 0.0);
    std::map<std::string, double> text_table;
    const std::map<std::string, double>& metrics_table = computed_metrics_[std::make_pair(start, ee.parent_group)];
    if (compute_weight_limit_property_->getBool())
    {
      copyItemIfExists(metrics_table, text_table, "max_payload");
      copyItemIfExists(metrics_table, text_table, "saturated_joint");
    }
    if (show_manipulability_index_property_->getBool())
      copyItemIfExists(metrics_table, text_table, "manipulability_index");
    if (show_manipulability_property_->getBool())
      copyItemIfExists(metrics_table, text_table, "manipulability");
    if (show_joint_torques_property_->getBool())
    {
      std::size_t nj = getRobotModel()->getJointModelGroup(ee.parent_group)->getJointModelNames().size();
      for (size_t j = 0; j < nj; ++j)
      {
        std::stringstream stream;
        stream << "torque[" << j << "]";
        copyItemIfExists(metrics_table, text_table, stream.str());
      }
    }

    const moveit::core::LinkModel* lm = nullptr;
    const moveit::core::JointModelGroup* jmg = getRobotModel()->getJointModelGroup(ee.parent_group);
    if (jmg)
      if (!jmg->getLinkModelNames().empty())
        lm = state->getLinkModel(jmg->getLinkModelNames().back());
    if (lm)
    {
      const Eigen::Vector3d& t = state->getGlobalLinkTransform(lm).translation();
      position[0] = t.x();
      position[1] = t.y();
      position[2] = t.z() + 0.2;  // \todo this should be a param
    }
    if (start)
      displayTable(text_table, query_start_color_property_->getOgreColor(), position, ORIENTATION);
    else
      displayTable(text_table, query_goal_color_property_->getOgreColor(), position, ORIENTATION);
    text_display_for_start_ = start;
  }
}

void MotionPlanningDisplay::drawQueryStartState()
{
  if (!planning_scene_monitor_)
    return;

  if (query_start_state_property_->getBool())
  {
    if (isEnabled())
    {
      moveit::core::RobotStateConstPtr state = getQueryStartState();

      // update link poses
      query_robot_start_->update(state);
      query_robot_start_->setVisible(true);

      // update link colors
      std::vector<std::string> collision_links;
      getPlanningSceneRO()->getCollidingLinks(collision_links, *state);
      status_links_start_.clear();
      for (const std::string& collision_link : collision_links)
        status_links_start_[collision_link] = COLLISION_LINK;
      if (!collision_links.empty())
      {
        collision_detection::CollisionResult::ContactMap pairs;
        getPlanningSceneRO()->getCollidingPairs(pairs, *state);
        setStatusTextColor(query_start_color_property_->getColor());
        addStatusText("Start state colliding links:");
        for (collision_detection::CollisionResult::ContactMap::const_iterator it = pairs.begin(); it != pairs.end();
             ++it)
          addStatusText(it->first.first + " - " + it->first.second);
        addStatusText(".");
      }
      if (!getCurrentPlanningGroup().empty())
      {
        const moveit::core::JointModelGroup* jmg = state->getJointModelGroup(getCurrentPlanningGroup());
        if (jmg)
        {
          std::vector<std::string> outside_bounds;
          const std::vector<const moveit::core::JointModel*>& jmodels = jmg->getActiveJointModels();
          for (const moveit::core::JointModel* jmodel : jmodels)
            if (!state->satisfiesBounds(jmodel, jmodel->getMaximumExtent() * 1e-2))
            {
              outside_bounds.push_back(jmodel->getChildLinkModel()->getName());
              status_links_start_[outside_bounds.back()] = OUTSIDE_BOUNDS_LINK;
            }
          if (!outside_bounds.empty())
          {
            setStatusTextColor(query_start_color_property_->getColor());
            addStatusText("Links descending from joints that are outside bounds in start state:");
            addStatusText(outside_bounds);
          }
        }
      }
      updateLinkColors();
      // update metrics text
      displayMetrics(true);
    }
  }
  else
    query_robot_start_->setVisible(false);
  context_->queueRender();
}

void MotionPlanningDisplay::resetStatusTextColor()
{
  setStatusTextColor(Qt::darkGray);
}

void MotionPlanningDisplay::setStatusTextColor(const QColor& color)
{
  if (frame_)
    frame_->ui_->status_text->setTextColor(color);
}

void MotionPlanningDisplay::addStatusText(const std::string& text)
{
  if (frame_)
    frame_->ui_->status_text->append(QString::fromStdString(text));
}

void MotionPlanningDisplay::addStatusText(const std::vector<std::string>& text)
{
  for (const std::string& it : text)
    addStatusText(it);
}

void MotionPlanningDisplay::recomputeQueryStartStateMetrics()
{
  std::string group = planning_group_property_->getStdString();
  if (!group.empty())
    computeMetrics(true, group, metrics_set_payload_property_->getFloat());
}

void MotionPlanningDisplay::recomputeQueryGoalStateMetrics()
{
  std::string group = planning_group_property_->getStdString();
  if (!group.empty())
    computeMetrics(false, group, metrics_set_payload_property_->getFloat());
}

void MotionPlanningDisplay::changedQueryStartState()
{
  if (!planning_scene_monitor_)
    return;
  setStatusTextColor(query_start_color_property_->getColor());
  addStatusText("Changed start state");
  drawQueryStartState();
  addBackgroundJob(std::bind(&MotionPlanningDisplay::publishInteractiveMarkers, this, true),
                   "publishInteractiveMarkers");
}

void MotionPlanningDisplay::changedQueryGoalState()
{
  if (!planning_scene_monitor_)
    return;
  setStatusTextColor(query_goal_color_property_->getColor());
  addStatusText("Changed goal state");
  drawQueryGoalState();
  addBackgroundJob(std::bind(&MotionPlanningDisplay::publishInteractiveMarkers, this, true),
                   "publishInteractiveMarkers");
}

void MotionPlanningDisplay::drawQueryGoalState()
{
  if (!planning_scene_monitor_)
    return;
  if (query_goal_state_property_->getBool())
  {
    if (isEnabled())
    {
      moveit::core::RobotStateConstPtr state = getQueryGoalState();

      // update link poses
      query_robot_goal_->update(state);
      query_robot_goal_->setVisible(true);

      // update link colors
      std::vector<std::string> collision_links;
      getPlanningSceneRO()->getCollidingLinks(collision_links, *state);
      status_links_goal_.clear();
      for (const std::string& collision_link : collision_links)
        status_links_goal_[collision_link] = COLLISION_LINK;
      if (!collision_links.empty())
      {
        collision_detection::CollisionResult::ContactMap pairs;
        getPlanningSceneRO()->getCollidingPairs(pairs, *state);
        setStatusTextColor(query_goal_color_property_->getColor());
        addStatusText("Goal state colliding links:");
        for (collision_detection::CollisionResult::ContactMap::const_iterator it = pairs.begin(); it != pairs.end();
             ++it)
          addStatusText(it->first.first + " - " + it->first.second);
        addStatusText(".");
      }

      if (!getCurrentPlanningGroup().empty())
      {
        const moveit::core::JointModelGroup* jmg = state->getJointModelGroup(getCurrentPlanningGroup());
        if (jmg)
        {
          const std::vector<const moveit::core::JointModel*>& jmodels = jmg->getActiveJointModels();
          std::vector<std::string> outside_bounds;
          for (const moveit::core::JointModel* jmodel : jmodels)
            if (!state->satisfiesBounds(jmodel, jmodel->getMaximumExtent() * 1e-2))
            {
              outside_bounds.push_back(jmodel->getChildLinkModel()->getName());
              status_links_goal_[outside_bounds.back()] = OUTSIDE_BOUNDS_LINK;
            }

          if (!outside_bounds.empty())
          {
            setStatusTextColor(query_goal_color_property_->getColor());
            addStatusText("Links descending from joints that are outside bounds in goal state:");
            addStatusText(outside_bounds);
          }
        }
      }
      updateLinkColors();

      // update metrics text
      displayMetrics(false);
    }
  }
  else
    query_robot_goal_->setVisible(false);
  context_->queueRender();
}

void MotionPlanningDisplay::resetInteractiveMarkers()
{
  query_start_state_->clearError();
  query_goal_state_->clearError();
  addBackgroundJob(std::bind(&MotionPlanningDisplay::publishInteractiveMarkers, this, false),
                   "publishInteractiveMarkers");
}

void MotionPlanningDisplay::publishInteractiveMarkers(bool pose_update)
{
  if (robot_interaction_)
  {
    if (pose_update &&
        robot_interaction_->showingMarkers(query_start_state_) == query_start_state_property_->getBool() &&
        robot_interaction_->showingMarkers(query_goal_state_) == query_goal_state_property_->getBool())
    {
      if (query_start_state_property_->getBool())
        robot_interaction_->updateInteractiveMarkers(query_start_state_);
      if (query_goal_state_property_->getBool())
        robot_interaction_->updateInteractiveMarkers(query_goal_state_);
    }
    else
    {
      robot_interaction_->clearInteractiveMarkers();
      if (query_start_state_property_->getBool())
        robot_interaction_->addInteractiveMarkers(query_start_state_, query_marker_scale_property_->getFloat());
      if (query_goal_state_property_->getBool())
        robot_interaction_->addInteractiveMarkers(query_goal_state_, query_marker_scale_property_->getFloat());
      robot_interaction_->publishInteractiveMarkers();
    }
    if (frame_)
    {
      frame_->updateExternalCommunication();
    }
  }
}

void MotionPlanningDisplay::changedQueryStartColor()
{
  std_msgs::msg::ColorRGBA color;
  QColor qcolor = query_start_color_property_->getColor();
  color.r = qcolor.redF();
  color.g = qcolor.greenF();
  color.b = qcolor.blueF();
  color.a = 1.0f;
  query_robot_start_->setDefaultAttachedObjectColor(color);
  changedQueryStartState();
}

void MotionPlanningDisplay::changedQueryStartAlpha()
{
  query_robot_start_->setAlpha(query_start_alpha_property_->getFloat());
  changedQueryStartState();
}

void MotionPlanningDisplay::changedQueryMarkerScale()
{
  if (!planning_scene_monitor_)
    return;

  if (isEnabled())
  {
    // Clear the interactive markers and re-add them:
    publishInteractiveMarkers(false);
  }
}

void MotionPlanningDisplay::changedQueryGoalColor()
{
  std_msgs::msg::ColorRGBA color;
  QColor qcolor = query_goal_color_property_->getColor();
  color.r = qcolor.redF();
  color.g = qcolor.greenF();
  color.b = qcolor.blueF();
  color.a = 1.0f;
  query_robot_goal_->setDefaultAttachedObjectColor(color);
  changedQueryGoalState();
}

void MotionPlanningDisplay::changedQueryGoalAlpha()
{
  query_robot_goal_->setAlpha(query_goal_alpha_property_->getFloat());
  changedQueryGoalState();
}

void MotionPlanningDisplay::changedQueryCollidingLinkColor()
{
  changedQueryStartState();
  changedQueryGoalState();
}

void MotionPlanningDisplay::changedQueryJointViolationColor()
{
  changedQueryStartState();
  changedQueryGoalState();
}

void MotionPlanningDisplay::changedAttachedBodyColor()
{
  PlanningSceneDisplay::changedAttachedBodyColor();
  // forward color to TrajectoryVisualization
  const QColor& color = attached_body_color_property_->getColor();
  trajectory_visual_->setDefaultAttachedObjectColor(color);
}

void MotionPlanningDisplay::scheduleDrawQueryStartState(robot_interaction::InteractionHandler* /*unused*/,
                                                        bool error_state_changed)
{
  if (!planning_scene_monitor_)
    return;
  addBackgroundJob(std::bind(&MotionPlanningDisplay::publishInteractiveMarkers, this, !error_state_changed),
                   "publishInteractiveMarkers");
  updateQueryStartState();
}

void MotionPlanningDisplay::scheduleDrawQueryGoalState(robot_interaction::InteractionHandler* /*unused*/,
                                                       bool error_state_changed)
{
  if (!planning_scene_monitor_)
    return;
  addBackgroundJob(std::bind(&MotionPlanningDisplay::publishInteractiveMarkers, this, !error_state_changed),
                   "publishInteractiveMarkers");
  updateQueryGoalState();
}

void MotionPlanningDisplay::updateQueryStartState()
{
  queryStartStateChanged();
  recomputeQueryStartStateMetrics();
  addMainLoopJob(std::bind(&MotionPlanningDisplay::changedQueryStartState, this));
  context_->queueRender();
}

void MotionPlanningDisplay::updateQueryGoalState()
{
  queryGoalStateChanged();
  recomputeQueryGoalStateMetrics();
  addMainLoopJob(std::bind(&MotionPlanningDisplay::changedQueryGoalState, this));
  context_->queueRender();
}

void MotionPlanningDisplay::rememberPreviousStartState()
{
  *previous_state_ = *query_start_state_->getState();
}

void MotionPlanningDisplay::setQueryStartState(const moveit::core::RobotState& start)
{
  query_start_state_->setState(start);
  updateQueryStartState();
}

void MotionPlanningDisplay::setQueryGoalState(const moveit::core::RobotState& goal)
{
  query_goal_state_->setState(goal);
  updateQueryGoalState();
}

void MotionPlanningDisplay::useApproximateIK(bool flag)
{
  if (robot_interaction_)
  {
    robot_interaction::KinematicOptions o;
    o.options_.return_approximate_solution = flag;
    robot_interaction_->getKinematicOptionsMap()->setOptions(
        robot_interaction::KinematicOptionsMap::DEFAULT, o,
        robot_interaction::KinematicOptions::RETURN_APPROXIMATE_SOLUTION);
  }
}

bool MotionPlanningDisplay::isIKSolutionCollisionFree(moveit::core::RobotState* state,
                                                      const moveit::core::JointModelGroup* group,
                                                      const double* ik_solution) const
{
  if (frame_->ui_->collision_aware_ik->isChecked() && planning_scene_monitor_)
  {
    state->setJointGroupPositions(group, ik_solution);
    state->update();
    bool res = !getPlanningSceneRO()->isStateColliding(*state, group->getName());
    return res;
  }
  else
    return true;
}

void MotionPlanningDisplay::updateLinkColors()
{
  unsetAllColors(&query_robot_start_->getRobot());
  unsetAllColors(&query_robot_goal_->getRobot());
  std::string group = planning_group_property_->getStdString();
  if (!group.empty())
  {
    setGroupColor(&query_robot_start_->getRobot(), group, query_start_color_property_->getColor());
    setGroupColor(&query_robot_goal_->getRobot(), group, query_goal_color_property_->getColor());

    for (std::map<std::string, LinkDisplayStatus>::const_iterator it = status_links_start_.begin();
         it != status_links_start_.end(); ++it)
      if (it->second == COLLISION_LINK)
        setLinkColor(&query_robot_start_->getRobot(), it->first, query_colliding_link_color_property_->getColor());
      else
        setLinkColor(&query_robot_start_->getRobot(), it->first,
                     query_outside_joint_limits_link_color_property_->getColor());

    for (std::map<std::string, LinkDisplayStatus>::const_iterator it = status_links_goal_.begin();
         it != status_links_goal_.end(); ++it)
      if (it->second == COLLISION_LINK)
        setLinkColor(&query_robot_goal_->getRobot(), it->first, query_colliding_link_color_property_->getColor());
      else
        setLinkColor(&query_robot_goal_->getRobot(), it->first,
                     query_outside_joint_limits_link_color_property_->getColor());
  }
}

void MotionPlanningDisplay::changePlanningGroup(const std::string& group)
{
  if (!getRobotModel() || !robot_interaction_)
    return;

  if (getRobotModel()->hasJointModelGroup(group))
  {
    planning_group_property_->setStdString(group);
  }
  else
    RCLCPP_ERROR(LOGGER, "Group [%s] not found in the robot model.", group.c_str());
}

void MotionPlanningDisplay::changedPlanningGroup()
{
  if (!getRobotModel() || !robot_interaction_)
    return;

  if (!planning_group_property_->getStdString().empty() &&
      !getRobotModel()->hasJointModelGroup(planning_group_property_->getStdString()))
  {
    planning_group_property_->setStdString("");
    return;
  }
  modified_groups_.insert(planning_group_property_->getStdString());

  robot_interaction_->decideActiveComponents(planning_group_property_->getStdString());

  updateQueryStartState();
  updateQueryGoalState();
  updateLinkColors();

  if (frame_)
    frame_->changePlanningGroup();
  addBackgroundJob(std::bind(&MotionPlanningDisplay::publishInteractiveMarkers, this, false),
                   "publishInteractiveMarkers");
}

void MotionPlanningDisplay::changedWorkspace()
{
  renderWorkspaceBox();
}

std::string MotionPlanningDisplay::getCurrentPlanningGroup() const
{
  return planning_group_property_->getStdString();
}

void MotionPlanningDisplay::setQueryStateHelper(bool use_start_state, const std::string& state_name)
{
  moveit::core::RobotState state = use_start_state ? *getQueryStartState() : *getQueryGoalState();

  std::string v = "<" + state_name + ">";

  if (v == "<random>")
  {
    if (const moveit::core::JointModelGroup* jmg = state.getJointModelGroup(getCurrentPlanningGroup()))
      state.setToRandomPositions(jmg);
  }
  else if (v == "<current>")
  {
    const planning_scene_monitor::LockedPlanningSceneRO& ps = getPlanningSceneRO();
    if (ps)
      state = ps->getCurrentState();
  }
  else if (v == "<same as goal>")
  {
    state = *getQueryGoalState();
  }
  else if (v == "<same as start>")
  {
    state = *getQueryStartState();
  }
  else
  {
    // maybe it is a named state
    if (const moveit::core::JointModelGroup* jmg = state.getJointModelGroup(getCurrentPlanningGroup()))
      state.setToDefaultValues(jmg, state_name);
  }

  use_start_state ? setQueryStartState(state) : setQueryGoalState(state);
}

void MotionPlanningDisplay::populateMenuHandler(std::shared_ptr<interactive_markers::MenuHandler>& mh)
{
  typedef interactive_markers::MenuHandler immh;
  std::vector<std::string> state_names;
  state_names.push_back("random");
  state_names.push_back("current");
  state_names.push_back("same as start");
  state_names.push_back("same as goal");

  // hacky way to distinguish between the start and goal handlers...
  bool is_start = (mh.get() == menu_handler_start_.get());

  // Commands for changing the state
  immh::EntryHandle menu_states =
      mh->insert(is_start ? "Set start state to" : "Set goal state to", immh::FeedbackCallback());
  for (const std::string& state_name : state_names)
  {
    // Don't add "same as start" to the start state handler, and vice versa.
    if ((state_name == "same as start" && is_start) || (state_name == "same as goal" && !is_start))
      continue;
    mh->insert(menu_states, state_name,
               std::bind(&MotionPlanningDisplay::setQueryStateHelper, this, is_start, state_name));
  }

  //  // Group commands, which end up being the same for both interaction handlers
  //  const std::vector<std::string>& group_names = getRobotModel()->getJointModelGroupNames();
  //  immh::EntryHandle menu_groups = mh->insert("Planning Group", immh::FeedbackCallback());
  //  for (int i = 0; i < group_names.size(); ++i)
  //    mh->insert(menu_groups, group_names[i],
  //               std::bind(&MotionPlanningDisplay::changePlanningGroup, this, group_names[i]));
}

void MotionPlanningDisplay::onRobotModelLoaded()
{
  PlanningSceneDisplay::onRobotModelLoaded();
  trajectory_visual_->onRobotModelLoaded(getRobotModel());

  robot_interaction_ = std::make_shared<robot_interaction::RobotInteraction>(
      getRobotModel(), node_, rclcpp::names::append(getMoveGroupNS(), "rviz_moveit_motion_planning_display"));
  robot_interaction::KinematicOptions o;
<<<<<<< HEAD
  o.state_validity_callback_ = boost::bind(&MotionPlanningDisplay::isIKSolutionCollisionFree, this,
                                           boost::placeholders::_1, boost::placeholders::_2, boost::placeholders::_3);
=======
  o.state_validity_callback_ = std::bind(&MotionPlanningDisplay::isIKSolutionCollisionFree, this, std::placeholders::_1,
                                         std::placeholders::_2, std::placeholders::_3);
>>>>>>> ab42a1d7
  robot_interaction_->getKinematicOptionsMap()->setOptions(
      robot_interaction::KinematicOptionsMap::ALL, o, robot_interaction::KinematicOptions::STATE_VALIDITY_CALLBACK);

  int_marker_display_->subProp("Interactive Markers Namespace")
      ->setValue(QString::fromStdString(robot_interaction_->getServerTopic()));
  query_robot_start_->load(*getRobotModel()->getURDF());
  query_robot_goal_->load(*getRobotModel()->getURDF());

  // initialize previous state, start state, and goal state to current state
  previous_state_ = std::make_shared<moveit::core::RobotState>(getPlanningSceneRO()->getCurrentState());
  query_start_state_ = std::make_shared<robot_interaction::InteractionHandler>(
      robot_interaction_, "start", *previous_state_, planning_scene_monitor_->getTFClient());
  query_goal_state_ = std::make_shared<robot_interaction::InteractionHandler>(
      robot_interaction_, "goal", *previous_state_, planning_scene_monitor_->getTFClient());
<<<<<<< HEAD
  query_start_state_->setUpdateCallback(boost::bind(&MotionPlanningDisplay::scheduleDrawQueryStartState, this,
                                                    boost::placeholders::_1, boost::placeholders::_2));
  query_goal_state_->setUpdateCallback(boost::bind(&MotionPlanningDisplay::scheduleDrawQueryGoalState, this,
                                                   boost::placeholders::_1, boost::placeholders::_2));
=======
  query_start_state_->setUpdateCallback(std::bind(&MotionPlanningDisplay::scheduleDrawQueryStartState, this,
                                                  std::placeholders::_1, std::placeholders::_2));
  query_goal_state_->setUpdateCallback(std::bind(&MotionPlanningDisplay::scheduleDrawQueryGoalState, this,
                                                 std::placeholders::_1, std::placeholders::_2));
>>>>>>> ab42a1d7

  // Interactive marker menus
  populateMenuHandler(menu_handler_start_);
  populateMenuHandler(menu_handler_goal_);
  query_start_state_->setMenuHandler(menu_handler_start_);
  query_goal_state_->setMenuHandler(menu_handler_goal_);

  if (!planning_group_property_->getStdString().empty())
    if (!getRobotModel()->hasJointModelGroup(planning_group_property_->getStdString()))
      planning_group_property_->setStdString("");

  const std::vector<std::string>& groups = getRobotModel()->getJointModelGroupNames();
  planning_group_property_->clearOptions();
  for (const std::string& group : groups)
    planning_group_property_->addOptionStd(group);
  planning_group_property_->sortOptions();
  if (!groups.empty() && planning_group_property_->getStdString().empty())
    planning_group_property_->setStdString(groups[0]);

  modified_groups_.clear();
  kinematics_metrics_ = std::make_shared<kinematics_metrics::KinematicsMetrics>(getRobotModel());

  geometry_msgs::msg::Vector3 gravity_vector;
  gravity_vector.x = 0.0;
  gravity_vector.y = 0.0;
  gravity_vector.z = 9.81;

  dynamics_solver_.clear();
  for (const std::string& group : groups)
    if (getRobotModel()->getJointModelGroup(group)->isChain())
      dynamics_solver_[group] =
          std::make_shared<dynamics_solver::DynamicsSolver>(getRobotModel(), group, gravity_vector);

  if (frame_)
    frame_->fillPlanningGroupOptions();
  changedPlanningGroup();
}
void MotionPlanningDisplay::onNewPlanningSceneState()
{
  frame_->onNewPlanningSceneState();
}

void MotionPlanningDisplay::updateStateExceptModified(moveit::core::RobotState& dest,
                                                      const moveit::core::RobotState& src)
{
  moveit::core::RobotState src_copy = src;
  for (const std::string& modified_group : modified_groups_)
  {
    const moveit::core::JointModelGroup* jmg = dest.getJointModelGroup(modified_group);
    if (jmg)
    {
      std::vector<double> values_to_keep;
      dest.copyJointGroupPositions(jmg, values_to_keep);
      src_copy.setJointGroupPositions(jmg, values_to_keep);
    }
  }

  // overwrite the destination state
  dest = src_copy;
}

void MotionPlanningDisplay::updateQueryStates(const moveit::core::RobotState& current_state)
{
  std::string group = planning_group_property_->getStdString();

  if (query_start_state_ && query_start_state_property_->getBool() && !group.empty())
  {
    moveit::core::RobotState start = *getQueryStartState();
    updateStateExceptModified(start, current_state);
    setQueryStartState(start);
  }

  if (query_goal_state_ && query_goal_state_property_->getBool() && !group.empty())
  {
    moveit::core::RobotState goal = *getQueryGoalState();
    updateStateExceptModified(goal, current_state);
    setQueryGoalState(goal);
  }
}

void MotionPlanningDisplay::onSceneMonitorReceivedUpdate(
    planning_scene_monitor::PlanningSceneMonitor::SceneUpdateType update_type)
{
  PlanningSceneDisplay::onSceneMonitorReceivedUpdate(update_type);
  updateQueryStates(getPlanningSceneRO()->getCurrentState());
  if (frame_)
    frame_->sceneUpdate(update_type);
}

// ******************************************************************************************
// Enable
// ******************************************************************************************
void MotionPlanningDisplay::onEnable()
{
  PlanningSceneDisplay::onEnable();

  // Planned Path Display
  trajectory_visual_->onEnable();

  text_to_display_->setVisible(false);

  query_robot_start_->setVisible(query_start_state_property_->getBool());
  query_robot_goal_->setVisible(query_goal_state_property_->getBool());

  int_marker_display_->setEnabled(true);
  int_marker_display_->setFixedFrame(fixed_frame_);

  frame_->enable();
}

// ******************************************************************************************
// Disable
// ******************************************************************************************
void MotionPlanningDisplay::onDisable()
{
  if (robot_interaction_)
    robot_interaction_->clear();
  int_marker_display_->setEnabled(false);

  query_robot_start_->setVisible(false);
  query_robot_goal_->setVisible(false);
  text_to_display_->setVisible(false);

  PlanningSceneDisplay::onDisable();

  // Planned Path Display
  trajectory_visual_->onDisable();

  frame_->disable();
}

// ******************************************************************************************
// Update
// ******************************************************************************************
void MotionPlanningDisplay::update(float wall_dt, float ros_dt)
{
  if (int_marker_display_)
    int_marker_display_->update(wall_dt, ros_dt);
  if (frame_)
    frame_->updateSceneMarkers(wall_dt, ros_dt);

  PlanningSceneDisplay::update(wall_dt, ros_dt);
}

void MotionPlanningDisplay::updateInternal(float wall_dt, float ros_dt)
{
  PlanningSceneDisplay::updateInternal(wall_dt, ros_dt);

  // Planned Path Display
  trajectory_visual_->update(wall_dt, ros_dt);

  renderWorkspaceBox();
}

void MotionPlanningDisplay::load(const rviz_common::Config& config)
{
  PlanningSceneDisplay::load(config);
  if (frame_)
  {
    float d;
    if (config.mapGetFloat("MoveIt_Planning_Time", &d))
      frame_->ui_->planning_time->setValue(d);
    int attempts;
    if (config.mapGetInt("MoveIt_Planning_Attempts", &attempts))
      frame_->ui_->planning_attempts->setValue(attempts);
    if (config.mapGetFloat("Velocity_Scaling_Factor", &d))
      frame_->ui_->velocity_scaling_factor->setValue(d);
    if (config.mapGetFloat("Acceleration_Scaling_Factor", &d))
      frame_->ui_->acceleration_scaling_factor->setValue(d);

    bool b;
    if (config.mapGetBool("MoveIt_Allow_Replanning", &b))
      frame_->ui_->allow_replanning->setChecked(b);
    if (config.mapGetBool("MoveIt_Allow_Sensor_Positioning", &b))
      frame_->ui_->allow_looking->setChecked(b);
    if (config.mapGetBool("MoveIt_Allow_External_Program", &b))
      frame_->ui_->allow_external_program->setChecked(b);
    if (config.mapGetBool("MoveIt_Use_Cartesian_Path", &b))
      frame_->ui_->use_cartesian_path->setChecked(b);
    if (config.mapGetBool("MoveIt_Use_Constraint_Aware_IK", &b))
      frame_->ui_->collision_aware_ik->setChecked(b);
    if (config.mapGetBool("MoveIt_Allow_Approximate_IK", &b))
      frame_->ui_->approximate_ik->setChecked(b);

    rviz_common::Config workspace = config.mapGetChild("MoveIt_Workspace");
    rviz_common::Config ws_center = workspace.mapGetChild("Center");
    float val;
    if (ws_center.mapGetFloat("X", &val))
      frame_->ui_->wcenter_x->setValue(val);
    if (ws_center.mapGetFloat("Y", &val))
      frame_->ui_->wcenter_y->setValue(val);
    if (ws_center.mapGetFloat("Z", &val))
      frame_->ui_->wcenter_z->setValue(val);

    rviz_common::Config ws_size = workspace.mapGetChild("Size");
    if (ws_size.isValid())
    {
      if (ws_size.mapGetFloat("X", &val))
        frame_->ui_->wsize_x->setValue(val);
      if (ws_size.mapGetFloat("Y", &val))
        frame_->ui_->wsize_y->setValue(val);
      if (ws_size.mapGetFloat("Z", &val))
        frame_->ui_->wsize_z->setValue(val);
    }
    else
    {
      double val;
      if (node_->get_parameter("default_workspace_bounds", val))
      {
        frame_->ui_->wsize_x->setValue(val);
        frame_->ui_->wsize_y->setValue(val);
        frame_->ui_->wsize_z->setValue(val);
      }
    }
  }
}

void MotionPlanningDisplay::save(rviz_common::Config config) const
{
  PlanningSceneDisplay::save(config);
  if (frame_)
  {
    // "Options" Section
    config.mapSetValue("MoveIt_Planning_Time", frame_->ui_->planning_time->value());
    config.mapSetValue("MoveIt_Planning_Attempts", frame_->ui_->planning_attempts->value());
    config.mapSetValue("Velocity_Scaling_Factor", frame_->ui_->velocity_scaling_factor->value());
    config.mapSetValue("Acceleration_Scaling_Factor", frame_->ui_->acceleration_scaling_factor->value());

    config.mapSetValue("MoveIt_Allow_Replanning", frame_->ui_->allow_replanning->isChecked());
    config.mapSetValue("MoveIt_Allow_Sensor_Positioning", frame_->ui_->allow_looking->isChecked());
    config.mapSetValue("MoveIt_Allow_External_Program", frame_->ui_->allow_external_program->isChecked());
    config.mapSetValue("MoveIt_Use_Cartesian_Path", frame_->ui_->use_cartesian_path->isChecked());
    config.mapSetValue("MoveIt_Use_Constraint_Aware_IK", frame_->ui_->collision_aware_ik->isChecked());
    config.mapSetValue("MoveIt_Allow_Approximate_IK", frame_->ui_->approximate_ik->isChecked());

    rviz_common::Config workspace = config.mapMakeChild("MoveIt_Workspace");
    rviz_common::Config ws_center = workspace.mapMakeChild("Center");
    ws_center.mapSetValue("X", frame_->ui_->wcenter_x->value());
    ws_center.mapSetValue("Y", frame_->ui_->wcenter_y->value());
    ws_center.mapSetValue("Z", frame_->ui_->wcenter_z->value());
    rviz_common::Config ws_size = workspace.mapMakeChild("Size");
    ws_size.mapSetValue("X", frame_->ui_->wsize_x->value());
    ws_size.mapSetValue("Y", frame_->ui_->wsize_y->value());
    ws_size.mapSetValue("Z", frame_->ui_->wsize_z->value());
  }
}

void MotionPlanningDisplay::fixedFrameChanged()
{
  PlanningSceneDisplay::fixedFrameChanged();
  if (int_marker_display_)
    int_marker_display_->setFixedFrame(fixed_frame_);
  // When the fixed frame changes we need to tell RViz to update the rendered interactive marker display
  frame_->scene_marker_->requestPoseUpdate(frame_->scene_marker_->getPosition(),
                                           frame_->scene_marker_->getOrientation());
  changedPlanningGroup();
}

// Pick and place
void MotionPlanningDisplay::clearPlaceLocationsDisplay()
{
  for (std::shared_ptr<rviz_rendering::Shape>& place_location_shape : place_locations_display_)
    place_location_shape.reset();
  place_locations_display_.clear();
}

void MotionPlanningDisplay::visualizePlaceLocations(const std::vector<geometry_msgs::msg::PoseStamped>& place_poses)
{
  clearPlaceLocationsDisplay();
  place_locations_display_.resize(place_poses.size());
  for (std::size_t i = 0; i < place_poses.size(); ++i)
  {
    place_locations_display_[i] =
        std::make_shared<rviz_rendering::Shape>(rviz_rendering::Shape::Sphere, context_->getSceneManager());
    place_locations_display_[i]->setColor(1.0f, 0.0f, 0.0f, 0.3f);
    Ogre::Vector3 center(place_poses[i].pose.position.x, place_poses[i].pose.position.y, place_poses[i].pose.position.z);
    Ogre::Vector3 extents(0.02, 0.02, 0.02);
    place_locations_display_[i]->setScale(extents);
    place_locations_display_[i]->setPosition(center);
  }
}

}  // namespace moveit_rviz_plugin<|MERGE_RESOLUTION|>--- conflicted
+++ resolved
@@ -183,11 +183,7 @@
 
   // Start background jobs
   background_process_.setJobUpdateEvent(
-<<<<<<< HEAD
-      boost::bind(&MotionPlanningDisplay::backgroundJobUpdate, this, boost::placeholders::_1, boost::placeholders::_2));
-=======
       std::bind(&MotionPlanningDisplay::backgroundJobUpdate, this, std::placeholders::_1, std::placeholders::_2));
->>>>>>> ab42a1d7
 }
 
 // ******************************************************************************************
@@ -1141,13 +1137,8 @@
   robot_interaction_ = std::make_shared<robot_interaction::RobotInteraction>(
       getRobotModel(), node_, rclcpp::names::append(getMoveGroupNS(), "rviz_moveit_motion_planning_display"));
   robot_interaction::KinematicOptions o;
-<<<<<<< HEAD
-  o.state_validity_callback_ = boost::bind(&MotionPlanningDisplay::isIKSolutionCollisionFree, this,
-                                           boost::placeholders::_1, boost::placeholders::_2, boost::placeholders::_3);
-=======
   o.state_validity_callback_ = std::bind(&MotionPlanningDisplay::isIKSolutionCollisionFree, this, std::placeholders::_1,
                                          std::placeholders::_2, std::placeholders::_3);
->>>>>>> ab42a1d7
   robot_interaction_->getKinematicOptionsMap()->setOptions(
       robot_interaction::KinematicOptionsMap::ALL, o, robot_interaction::KinematicOptions::STATE_VALIDITY_CALLBACK);
 
@@ -1162,17 +1153,10 @@
       robot_interaction_, "start", *previous_state_, planning_scene_monitor_->getTFClient());
   query_goal_state_ = std::make_shared<robot_interaction::InteractionHandler>(
       robot_interaction_, "goal", *previous_state_, planning_scene_monitor_->getTFClient());
-<<<<<<< HEAD
-  query_start_state_->setUpdateCallback(boost::bind(&MotionPlanningDisplay::scheduleDrawQueryStartState, this,
-                                                    boost::placeholders::_1, boost::placeholders::_2));
-  query_goal_state_->setUpdateCallback(boost::bind(&MotionPlanningDisplay::scheduleDrawQueryGoalState, this,
-                                                   boost::placeholders::_1, boost::placeholders::_2));
-=======
   query_start_state_->setUpdateCallback(std::bind(&MotionPlanningDisplay::scheduleDrawQueryStartState, this,
                                                   std::placeholders::_1, std::placeholders::_2));
   query_goal_state_->setUpdateCallback(std::bind(&MotionPlanningDisplay::scheduleDrawQueryGoalState, this,
                                                  std::placeholders::_1, std::placeholders::_2));
->>>>>>> ab42a1d7
 
   // Interactive marker menus
   populateMenuHandler(menu_handler_start_);
