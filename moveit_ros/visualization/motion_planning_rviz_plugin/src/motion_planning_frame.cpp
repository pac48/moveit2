--- conflicted
+++ resolved
@@ -352,15 +352,9 @@
     {
       move_group_->allowLooking(ui_->allow_looking->isChecked());
       move_group_->allowReplanning(ui_->allow_replanning->isChecked());
-<<<<<<< HEAD
-      bool hasUniqueEndeffector = !move_group_->getEndEffectorLink().empty();
-      planning_display_->addMainLoopJob([=]() { ui_->use_cartesian_path->setEnabled(hasUniqueEndeffector); });
-      moveit_msgs::msg::PlannerInterfaceDescription desc;
-=======
       bool has_unique_endeffector = !move_group_->getEndEffectorLink().empty();
       planning_display_->addMainLoopJob([=]() { ui_->use_cartesian_path->setEnabled(has_unique_endeffector); });
-      moveit_msgs::PlannerInterfaceDescription desc;
->>>>>>> d649771a
+      moveit_msgs::msg::PlannerInterfaceDescription desc;
       if (move_group_->getInterfaceDescription(desc))
         planning_display_->addMainLoopJob(boost::bind(&MotionPlanningFrame::populatePlannersList, this, desc));
       planning_display_->addBackgroundJob(boost::bind(&MotionPlanningFrame::populateConstraintsList, this),
