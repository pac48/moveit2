/*********************************************************************
 * Software License Agreement (BSD License)
 *
 *  Copyright (c) 2012, Willow Garage, Inc.
 *  All rights reserved.
 *
 *  Redistribution and use in source and binary forms, with or without
 *  modification, are permitted provided that the following conditions
 *  are met:
 *
 *   * Redistributions of source code must retain the above copyright
 *     notice, this list of conditions and the following disclaimer.
 *   * Redistributions in binary form must reproduce the above
 *     copyright notice, this list of conditions and the following
 *     disclaimer in the documentation and/or other materials provided
 *     with the distribution.
 *   * Neither the name of Willow Garage nor the names of its
 *     contributors may be used to endorse or promote products derived
 *     from this software without specific prior written permission.
 *
 *  THIS SOFTWARE IS PROVIDED BY THE COPYRIGHT HOLDERS AND CONTRIBUTORS
 *  "AS IS" AND ANY EXPRESS OR IMPLIED WARRANTIES, INCLUDING, BUT NOT
 *  LIMITED TO, THE IMPLIED WARRANTIES OF MERCHANTABILITY AND FITNESS
 *  FOR A PARTICULAR PURPOSE ARE DISCLAIMED. IN NO EVENT SHALL THE
 *  COPYRIGHT OWNER OR CONTRIBUTORS BE LIABLE FOR ANY DIRECT, INDIRECT,
 *  INCIDENTAL, SPECIAL, EXEMPLARY, OR CONSEQUENTIAL DAMAGES (INCLUDING,
 *  BUT NOT LIMITED TO, PROCUREMENT OF SUBSTITUTE GOODS OR SERVICES;
 *  LOSS OF USE, DATA, OR PROFITS; OR BUSINESS INTERRUPTION) HOWEVER
 *  CAUSED AND ON ANY THEORY OF LIABILITY, WHETHER IN CONTRACT, STRICT
 *  LIABILITY, OR TORT (INCLUDING NEGLIGENCE OR OTHERWISE) ARISING IN
 *  ANY WAY OUT OF THE USE OF THIS SOFTWARE, EVEN IF ADVISED OF THE
 *  POSSIBILITY OF SUCH DAMAGE.
 *********************************************************************/

/* Author: Ioan Sucan */

#ifndef MOVEIT_MOTION_PLANNING_RVIZ_PLUGIN_MOTION_PLANNING_FRAME_
#define MOVEIT_MOTION_PLANNING_RVIZ_PLUGIN_MOTION_PLANNING_FRAME_

#include <QWidget>
#include <QTreeWidgetItem>
#include <QListWidgetItem>

#ifndef Q_MOC_RUN
#include <moveit/move_group_interface/move_group.h>
#include <moveit/planning_scene_interface/planning_scene_interface.h>
#include <moveit/planning_scene_monitor/planning_scene_monitor.h>
#include <moveit/robot_interaction/robot_interaction.h>
#include <moveit/semantic_world/semantic_world.h>
#include <interactive_markers/interactive_marker_server.h>
#include <rviz/default_plugin/interactive_markers/interactive_marker.h>
#endif


#include <moveit_msgs/MotionPlanRequest.h>
#include <actionlib/client/simple_action_client.h>
#include <object_recognition_msgs/ObjectRecognitionAction.h>
#include <std_msgs/Bool.h>
#include <map>
#include <string>

namespace rviz
{
class DisplayContext;
}

namespace Ui
{
class MotionPlanningUI;
}

namespace moveit_warehouse
{
class PlanningSceneStorage;
class ConstraintsStorage;
class RobotStateStorage;
}

namespace moveit_rviz_plugin
{
class MotionPlanningDisplay;

const std::string OBJECT_RECOGNITION_ACTION = "/recognize_objects";

class MotionPlanningFrame : public QWidget
{
  friend class MotionPlanningDisplay;
  Q_OBJECT

public:
  MotionPlanningFrame(MotionPlanningDisplay *pdisplay, rviz::DisplayContext *context, QWidget *parent = 0);
  ~MotionPlanningFrame();

  void changePlanningGroup();
  void enable();
  void disable();
  void sceneUpdate(planning_scene_monitor::PlanningSceneMonitor::SceneUpdateType update_type);

protected:
  static const int ITEM_TYPE_SCENE = 1;
  static const int ITEM_TYPE_QUERY = 2;

  void constructPlanningRequest(moveit_msgs::MotionPlanRequest &mreq);

  void updateSceneMarkers(float wall_dt, float ros_dt);

  MotionPlanningDisplay *planning_display_;
  rviz::DisplayContext* context_;
  Ui::MotionPlanningUI *ui_;

  boost::shared_ptr<moveit::planning_interface::MoveGroup> move_group_;
  boost::shared_ptr<moveit::planning_interface::PlanningSceneInterface> planning_scene_interface_;
  boost::shared_ptr<moveit::semantic_world::SemanticWorld> semantic_world_;

  boost::shared_ptr<moveit::planning_interface::MoveGroup::Plan> current_plan_;
  boost::shared_ptr<moveit_warehouse::PlanningSceneStorage> planning_scene_storage_;
  boost::shared_ptr<moveit_warehouse::ConstraintsStorage> constraints_storage_;
  boost::shared_ptr<moveit_warehouse::RobotStateStorage> robot_state_storage_;

  boost::shared_ptr<rviz::InteractiveMarker> scene_marker_;

  typedef std::map<std::string, moveit_msgs::RobotState> RobotStateMap;
  typedef std::pair<std::string, moveit_msgs::RobotState> RobotStatePair;
  RobotStateMap robot_states_;

private Q_SLOTS:

  //Context tab
  void databaseConnectButtonClicked();
  void publishSceneButtonClicked();
  void planningAlgorithmIndexChanged(int index);
  void resetDbButtonClicked();
  void approximateIKChanged(int state);

  //Planning tab
  void planButtonClicked();
  void executeButtonClicked();
  void planAndExecuteButtonClicked();
  void allowReplanningToggled(bool checked);
  void allowLookingToggled(bool checked);
  void pathConstraintsIndexChanged(int index);
  void useStartStateButtonClicked();
  void useGoalStateButtonClicked();

  //Scene Objects tab
  void importFileButtonClicked();
  void importUrlButtonClicked();
  void clearSceneButtonClicked();
  void sceneScaleChanged(int value);
  void sceneScaleStartChange();
  void sceneScaleEndChange();
  void removeObjectButtonClicked();
  void selectedCollisionObjectChanged();
  void objectPoseValueChanged(double value);
  void collisionObjectChanged(QListWidgetItem *item);
  void imProcessFeedback(visualization_msgs::InteractiveMarkerFeedback &feedback);
  void copySelectedCollisionObject();
  void exportAsTextButtonClicked();
  void importFromTextButtonClicked();

  //Stored scenes tab
  void saveSceneButtonClicked();
  void planningSceneItemClicked();
  void saveQueryButtonClicked();
  void deleteSceneButtonClicked();
  void deleteQueryButtonClicked();
  void loadSceneButtonClicked();
  void loadQueryButtonClicked();
  void warehouseItemNameChanged(QTreeWidgetItem *item, int column);

  //States tab
  void loadStateButtonClicked();
  void saveStartStateButtonClicked();
  void saveGoalStateButtonClicked();
  void removeStateButtonClicked();
  void clearStatesButtonClicked();
  void setAsStartStateButtonClicked();
  void setAsGoalStateButtonClicked();

  //Pick and place
  void detectObjectsButtonClicked();
  void pickObjectButtonClicked();
  void placeObjectButtonClicked();
  void selectedDetectedObjectChanged();
  void detectedObjectChanged(QListWidgetItem *item);

  //General
  void tabChanged(int index);

private:

  //Context tab
  void computeDatabaseConnectButtonClicked();
  void computeDatabaseConnectButtonClickedHelper(int mode);
  void computeResetDbButtonClicked(const std::string &db);
  void populatePlannersList(const moveit_msgs::PlannerInterfaceDescription &desc);

  //Planning tab
  void computePlanButtonClicked();
  void computeExecuteButtonClicked();
  void computePlanAndExecuteButtonClicked();
  void computePlanAndExecuteButtonClickedDisplayHelper();
  void populateConstraintsList();
  void populateConstraintsList(const std::vector<std::string> &constr);
  void configureForPlanning();
  void configureWorkspace();
  void updateQueryStateHelper(robot_state::RobotState &state, const std::string &v);
  void fillStateSelectionOptions();

  //Scene objects tab
  void addObject(const collision_detection::WorldPtr &world, const std::string &id,
                 const shapes::ShapeConstPtr &shape, const Eigen::Affine3d &pose);
  void updateCollisionObjectPose(bool update_marker_position);
  void createSceneInteractiveMarker();
  void renameCollisionObject(QListWidgetItem *item);
  void attachDetachCollisionObject(QListWidgetItem *item);
  void populateCollisionObjectsList();
  void computeImportFromText(const std::string &path);
  void computeExportAsText(const std::string &path);

  //Stored scenes tab
  void computeSaveSceneButtonClicked();
  void computeSaveQueryButtonClicked(const std::string &scene, const std::string &query_name);
  void computeLoadSceneButtonClicked();
  void computeLoadQueryButtonClicked();
  void populatePlanningSceneTreeView();
  void computeDeleteSceneButtonClicked();
  void computeDeleteQueryButtonClicked();
  void computeDeleteQueryButtonClickedHelper(QTreeWidgetItem *s);
  void checkPlanningSceneTreeEnabledButtons();


  //States tab
  void saveRobotStateButtonClicked(const robot_state::RobotState &state);
  void populateRobotStatesList();

  //Pick and place
  void detectObjects();
  void processDetectedObjects();  
  void updateDetectedObjectsList(const std::vector<std::string> &object_ids,
                                 const std::vector<std::string> &objects);
  void updateSupportSurfacesList();
  ros::Publisher object_recognition_trigger_publisher_;
  std::map<std::string, std::string> pick_object_name_;
  std::string place_object_name_;
  std::vector<geometry_msgs::PoseStamped> place_poses_;
  void pickObject();
  void placeObject();
<<<<<<< HEAD
  void triggerObjectDetection();  
  void publishCollisionObjects();  
=======
  void triggerObjectDetection();
>>>>>>> 8595eb12
  std::string support_surface_name_;
  boost::scoped_ptr<actionlib::SimpleActionClient<object_recognition_msgs::ObjectRecognitionAction> > object_recognition_client_;  
  template<typename T>
  void waitForAction(const T &action, const ros::NodeHandle &node_handle, const ros::Duration &wait_for_server, const std::string &name);

  //General
  void changePlanningGroupHelper();
  void importResource(const std::string &path);


  /* Selects or unselects a item in a list by the item name */
  void setItemSelectionInList(const std::string &item_name, bool selection, QListWidget *list);

  ros::NodeHandle nh_;
  ros::Publisher planning_scene_publisher_;
  ros::Publisher planning_scene_world_publisher_;

  collision_detection::CollisionWorld::ObjectConstPtr scaled_object_;

  std::vector< std::pair<std::string, bool> > known_collision_objects_;
  long unsigned int known_collision_objects_version_;
  bool first_time_;

};

template<typename T>
void MotionPlanningFrame::waitForAction(const T &action, const ros::NodeHandle &node_handle,
                                        const ros::Duration &wait_for_server, const std::string &name)
{
  ROS_DEBUG("Waiting for MoveGroup action server (%s)...", name.c_str());

  // in case ROS time is published, wait for the time data to arrive                                    
  ros::Time start_time = ros::Time::now();
  while (start_time == ros::Time::now())
  {
    ros::WallDuration(0.01).sleep();
    ros::spinOnce();
  }

  // wait for the server (and spin as needed)                                                           
  if (wait_for_server == ros::Duration(0, 0))
  {
    while (node_handle.ok() && !action->isServerConnected())
    {
      ros::WallDuration(0.02).sleep();
      ros::spinOnce();
    }
  }
  else
  {
    ros::Time final_time = ros::Time::now() + wait_for_server;
    while (node_handle.ok() && !action->isServerConnected() && final_time > ros::Time::now())
    {
      ros::WallDuration(0.02).sleep();
      ros::spinOnce();
    }
  }

  if (!action->isServerConnected())
    throw std::runtime_error("Unable to connect to action server within allotted time");
  else
    ROS_DEBUG("Connected to '%s'", name.c_str());
};

}

#endif<|MERGE_RESOLUTION|>--- conflicted
+++ resolved
@@ -246,12 +246,8 @@
   std::vector<geometry_msgs::PoseStamped> place_poses_;
   void pickObject();
   void placeObject();
-<<<<<<< HEAD
   void triggerObjectDetection();  
   void publishCollisionObjects();  
-=======
-  void triggerObjectDetection();
->>>>>>> 8595eb12
   std::string support_surface_name_;
   boost::scoped_ptr<actionlib::SimpleActionClient<object_recognition_msgs::ObjectRecognitionAction> > object_recognition_client_;  
   template<typename T>
