/*********************************************************************
 * Software License Agreement (BSD License)
 *
 *  Copyright (c) 2011, Willow Garage, Inc.
 *  All rights reserved.
 *
 *  Redistribution and use in source and binary forms, with or without
 *  modification, are permitted provided that the following conditions
 *  are met:
 *
 *   * Redistributions of source code must retain the above copyright
 *     notice, this list of conditions and the following disclaimer.
 *   * Redistributions in binary form must reproduce the above
 *     copyright notice, this list of conditions and the following
 *     disclaimer in the documentation and/or other materials provided
 *     with the distribution.
 *   * Neither the name of Willow Garage nor the names of its
 *     contributors may be used to endorse or promote products derived
 *     from this software without specific prior written permission.
 *
 *  THIS SOFTWARE IS PROVIDED BY THE COPYRIGHT HOLDERS AND CONTRIBUTORS
 *  "AS IS" AND ANY EXPRESS OR IMPLIED WARRANTIES, INCLUDING, BUT NOT
 *  LIMITED TO, THE IMPLIED WARRANTIES OF MERCHANTABILITY AND FITNESS
 *  FOR A PARTICULAR PURPOSE ARE DISCLAIMED. IN NO EVENT SHALL THE
 *  COPYRIGHT OWNER OR CONTRIBUTORS BE LIABLE FOR ANY DIRECT, INDIRECT,
 *  INCIDENTAL, SPECIAL, EXEMPLARY, OR CONSEQUENTIAL DAMAGES (INCLUDING,
 *  BUT NOT LIMITED TO, PROCUREMENT OF SUBSTITUTE GOODS OR SERVICES;
 *  LOSS OF USE, DATA, OR PROFITS; OR BUSINESS INTERRUPTION) HOWEVER
 *  CAUSED AND ON ANY THEORY OF LIABILITY, WHETHER IN CONTRACT, STRICT
 *  LIABILITY, OR TORT (INCLUDING NEGLIGENCE OR OTHERWISE) ARISING IN
 *  ANY WAY OUT OF THE USE OF THIS SOFTWARE, EVEN IF ADVISED OF THE
 *  POSSIBILITY OF SUCH DAMAGE.
 *********************************************************************/

/* Author: Ioan Sucan */

#include <moveit/planning_scene_monitor/planning_scene_monitor.h>
#include <moveit/robot_model_loader/robot_model_loader.h>
#include <moveit/utils/message_checks.h>
#include <moveit/exceptions/exceptions.h>
#include <moveit_msgs/srv/get_planning_scene.hpp>

// TODO: Re-enable dynamic_reconfigure.
// #include <dynamic_reconfigure/server.h>
// #include <moveit_ros_planning/PlanningSceneMonitorDynamicReconfigureConfig.h>
#include <tf2/exceptions.h>
#include <tf2/LinearMath/Transform.h>
#include <tf2_eigen/tf2_eigen.h>
#include <tf2_geometry_msgs/tf2_geometry_msgs.h>
#include <moveit/profiler/profiler.h>

#include <boost/algorithm/string/join.hpp>
#include <memory>

#include <std_msgs/msg/string.hpp>

#include <chrono>
using namespace std::chrono_literals;

static const rclcpp::Logger LOGGER = rclcpp::get_logger("moveit_ros.planning_scene_monitor.planning_scene_monitor");

namespace planning_scene_monitor
{
// This namespace is used for the dynamic_reconfigure
// using namespace moveit_ros_planning;

// class PlanningSceneMonitor::DynamicReconfigureImpl
// {
// public:
//   DynamicReconfigureImpl(PlanningSceneMonitor* owner)
//     : owner_(owner) /*, dynamic_reconfigure_server_(ros::NodeHandle(decideNamespace(owner->getName())))*/
//   {
//     // TODO (anasarrak): re-add when starting with the parameters for ros2
//     // dynamic_reconfigure_server_.setCallback(
//     //     boost::bind(&DynamicReconfigureImpl::dynamicReconfigureCallback, this, _1, _2));
//   }
//
// private:
//   // make sure we do not advertise the same service multiple times, in case we use multiple PlanningSceneMonitor
//   // instances in a process
//   // TODO (anasarrak): Update advertise for ros2
//   // static std::string decideNamespace(const std::string& name)
//   // {
//   //   std::string ns = "~/" + name;
//   //   std::replace(ns.begin(), ns.end(), ' ', '_');
//   //   std::transform(ns.begin(), ns.end(), ns.begin(), ::tolower);
//   //   if (ros::service::exists(ns + "/set_parameters", false))
//   //   {
//   //     unsigned int c = 1;
//   //     while (ros::service::exists(ns + boost::lexical_cast<std::string>(c) + "/set_parameters", false))
//   //       c++;
//   //     ns += boost::lexical_cast<std::string>(c);
//   //   }
//   //   return ns;
//   // }
//   // TODO(anasarrak): uncomment this once the config for ROS2 is generated
//   // void dynamicReconfigureCallback(PlanningSceneMonitorDynamicReconfigureConfig& config, uint32_t level)
//   // {
//   //   PlanningSceneMonitor::SceneUpdateType event = PlanningSceneMonitor::UPDATE_NONE;
//   //   if (config.publish_geometry_updates)
//   //     event = (PlanningSceneMonitor::SceneUpdateType)((int)event | (int)PlanningSceneMonitor::UPDATE_GEOMETRY);
//   //   if (config.publish_state_updates)
//   //     event = (PlanningSceneMonitor::SceneUpdateType)((int)event | (int)PlanningSceneMonitor::UPDATE_STATE);
//   //   if (config.publish_transforms_updates)
//   //     event = (PlanningSceneMonitor::SceneUpdateType)((int)event | (int)PlanningSceneMonitor::UPDATE_TRANSFORMS);
//   //   if (config.publish_planning_scene)
//   //   {
//   //     owner_->setPlanningScenePublishingFrequency(config.publish_planning_scene_hz);
//   //     owner_->startPublishingPlanningScene(event);
//   //   }
//   //   else
//   //     owner_->stopPublishingPlanningScene();
//   // }
//
//   // PlanningSceneMonitor* owner_;
//   // dynamic_reconfigure::Server<PlanningSceneMonitorDynamicReconfigureConfig> dynamic_reconfigure_server_;
// };

const std::string PlanningSceneMonitor::DEFAULT_JOINT_STATES_TOPIC = "joint_states";
const std::string PlanningSceneMonitor::DEFAULT_ATTACHED_COLLISION_OBJECT_TOPIC = "attached_collision_object";
const std::string PlanningSceneMonitor::DEFAULT_COLLISION_OBJECT_TOPIC = "collision_object";
const std::string PlanningSceneMonitor::DEFAULT_PLANNING_SCENE_WORLD_TOPIC = "planning_scene_world";
const std::string PlanningSceneMonitor::DEFAULT_PLANNING_SCENE_TOPIC = "planning_scene";
const std::string PlanningSceneMonitor::DEFAULT_PLANNING_SCENE_SERVICE = "get_planning_scene";
const std::string PlanningSceneMonitor::MONITORED_PLANNING_SCENE_TOPIC = "monitored_planning_scene";

PlanningSceneMonitor::PlanningSceneMonitor(const rclcpp::Node::SharedPtr& node, const std::string& robot_description,
                                           const std::shared_ptr<tf2_ros::Buffer>& tf_buffer, const std::string& name)
  : PlanningSceneMonitor(node, planning_scene::PlanningScenePtr(), robot_description, tf_buffer, name)
{
}

PlanningSceneMonitor::PlanningSceneMonitor(const rclcpp::Node::SharedPtr& node,
                                           const planning_scene::PlanningScenePtr& scene,
                                           const std::string& robot_description,
                                           const std::shared_ptr<tf2_ros::Buffer>& tf_buffer, const std::string& name)
  : PlanningSceneMonitor(node, scene, std::make_shared<robot_model_loader::RobotModelLoader>(node, robot_description),
                         tf_buffer, name)
{
}

PlanningSceneMonitor::PlanningSceneMonitor(const rclcpp::Node::SharedPtr& node,
                                           const robot_model_loader::RobotModelLoaderPtr& rm_loader,
                                           const std::shared_ptr<tf2_ros::Buffer>& tf_buffer, const std::string& name)
  : PlanningSceneMonitor(node, planning_scene::PlanningScenePtr(), rm_loader, tf_buffer, name)
{
}

PlanningSceneMonitor::PlanningSceneMonitor(const rclcpp::Node::SharedPtr& node,
                                           const planning_scene::PlanningScenePtr& scene,
                                           const robot_model_loader::RobotModelLoaderPtr& rm_loader,
                                           const std::shared_ptr<tf2_ros::Buffer>& tf_buffer, const std::string& name)
  : monitor_name_(name)
  , node_(node)
  , tf_buffer_(tf_buffer)
  , dt_state_update_(0.0)
  , shape_transform_cache_lookup_wait_time_(0, 0)
  , rm_loader_(rm_loader)
{
  // use same callback queue as root_nh_
  // root_nh_.setCallbackQueue(&queue_);
  // nh_.setCallbackQueue(&queue_);
  // spinner_.reset(new ros::AsyncSpinner(1, &queue_));
  // spinner_->start();
  initialize(scene);
}

PlanningSceneMonitor::~PlanningSceneMonitor()
{
  if (scene_)
  {
    scene_->setCollisionObjectUpdateCallback(collision_detection::World::ObserverCallbackFn());
    scene_->setAttachedBodyUpdateCallback(moveit::core::AttachedBodyCallback());
  }
  stopPublishingPlanningScene();
  stopStateMonitor();
  stopWorldGeometryMonitor();
  stopSceneMonitor();

  spinner_.reset();
  // delete reconfigure_impl_;
  current_state_monitor_.reset();
  scene_const_.reset();
  scene_.reset();
  parent_scene_.reset();
  robot_model_.reset();
  rm_loader_.reset();
}

void PlanningSceneMonitor::initialize(const planning_scene::PlanningScenePtr& scene)
{
  moveit::tools::Profiler::ScopedStart prof_start;
  moveit::tools::Profiler::ScopedBlock prof_block("PlanningSceneMonitor::initialize");
  if (monitor_name_.empty())
    monitor_name_ = "planning_scene_monitor";
  robot_description_ = rm_loader_->getRobotDescription();
  if (rm_loader_->getModel())
  {
    robot_model_ = rm_loader_->getModel();
    scene_ = scene;
    collision_loader_.setupScene(node_, scene_);
    scene_const_ = scene_;
    if (!scene_)
    {
      try
      {
        scene_.reset(new planning_scene::PlanningScene(rm_loader_->getModel()));
        collision_loader_.setupScene(node_, scene_);
        scene_const_ = scene_;
        configureCollisionMatrix(scene_);
        configureDefaultPadding();

        scene_->getCollisionEnvNonConst()->setPadding(default_robot_padd_);
        scene_->getCollisionEnvNonConst()->setScale(default_robot_scale_);
        for (const std::pair<const std::string, double>& it : default_robot_link_padd_)
        {
          scene_->getCollisionEnvNonConst()->setLinkPadding(it.first, it.second);
        }
        for (const std::pair<const std::string, double>& it : default_robot_link_scale_)
        {
          scene_->getCollisionEnvNonConst()->setLinkScale(it.first, it.second);
        }
        scene_->propogateRobotPadding();
      }
      catch (moveit::ConstructException& e)
      {
        RCLCPP_ERROR(LOGGER, "Configuration of planning scene failed");
        scene_.reset();
        scene_const_ = scene_;
      }
    }
    if (scene_)
    {
      scene_->setAttachedBodyUpdateCallback(
          boost::bind(&PlanningSceneMonitor::currentStateAttachedBodyUpdateCallback, this, _1, _2));
      scene_->setCollisionObjectUpdateCallback(
          boost::bind(&PlanningSceneMonitor::currentWorldObjectUpdateCallback, this, _1, _2));
    }
  }
  else
  {
    RCLCPP_ERROR(LOGGER, "Robot model not loaded");
  }

  publish_planning_scene_frequency_ = 2.0;
  new_scene_update_ = UPDATE_NONE;

<<<<<<< HEAD
  last_update_time_ = last_robot_motion_time_ = rclcpp::Clock().now();
  last_robot_state_update_wall_time_ = std::chrono::system_clock::now();
  dt_state_update_ = std::chrono::duration<double>(0.1);
=======
  last_update_time_ = last_robot_motion_time_ = ros::Time::now();
  last_robot_state_update_wall_time_ = ros::WallTime::now();
  dt_state_update_ = ros::WallDuration(0.03);
>>>>>>> e2a10d73

  double temp_wait_time = 0.05;

  if (!robot_description_.empty())
    node_->get_parameter_or(robot_description_ + "_planning/shape_transform_cache_lookup_wait_time", temp_wait_time,
                            temp_wait_time);

  shape_transform_cache_lookup_wait_time_ = rclcpp::Duration((int64_t)temp_wait_time * 1.0e+9);

  state_update_pending_ = false;
  // Period for 0.1 sec
  using std::chrono::nanoseconds;
  state_update_timer_ =
      node_->create_wall_timer(dt_state_update_, std::bind(&PlanningSceneMonitor::stateUpdateTimerCallback, this));

  // reconfigure_impl_ = new DynamicReconfigureImpl(this);
}

void PlanningSceneMonitor::monitorDiffs(bool flag)
{
  if (scene_)
  {
    if (flag)
    {
      boost::unique_lock<boost::shared_mutex> ulock(scene_update_mutex_);
      if (scene_)
      {
        scene_->setAttachedBodyUpdateCallback(moveit::core::AttachedBodyCallback());
        scene_->setCollisionObjectUpdateCallback(collision_detection::World::ObserverCallbackFn());
        scene_->decoupleParent();
        parent_scene_ = scene_;
        scene_ = parent_scene_->diff();
        scene_const_ = scene_;
        scene_->setAttachedBodyUpdateCallback(
            boost::bind(&PlanningSceneMonitor::currentStateAttachedBodyUpdateCallback, this, _1, _2));
        scene_->setCollisionObjectUpdateCallback(
            boost::bind(&PlanningSceneMonitor::currentWorldObjectUpdateCallback, this, _1, _2));
      }
    }
    else
    {
      if (publish_planning_scene_)
      {
        RCLCPP_WARN(LOGGER, "Diff monitoring was stopped while publishing planning scene diffs. "
                            "Stopping planning scene diff publisher");
        stopPublishingPlanningScene();
      }
      {
        boost::unique_lock<boost::shared_mutex> ulock(scene_update_mutex_);
        if (scene_)
        {
          scene_->decoupleParent();
          parent_scene_.reset();
          // remove the '+' added by .diff() at the end of the scene name
          if (!scene_->getName().empty())
          {
            if (scene_->getName()[scene_->getName().length() - 1] == '+')
              scene_->setName(scene_->getName().substr(0, scene_->getName().length() - 1));
          }
        }
      }
    }
  }
}

void PlanningSceneMonitor::stopPublishingPlanningScene()
{
  if (publish_planning_scene_)
  {
    std::unique_ptr<boost::thread> copy;
    copy.swap(publish_planning_scene_);
    new_scene_update_condition_.notify_all();
    copy->join();
    monitorDiffs(false);
    planning_scene_publisher_.reset();
    RCLCPP_INFO(LOGGER, "Stopped publishing maintained planning scene.");
  }
}

void PlanningSceneMonitor::startPublishingPlanningScene(SceneUpdateType update_type,
                                                        const std::string& planning_scene_topic)
{
  publish_update_types_ = update_type;
  if (!publish_planning_scene_ && scene_)
  {
    planning_scene_publisher_ = node_->create_publisher<moveit_msgs::msg::PlanningScene>(planning_scene_topic, 100);
    RCLCPP_INFO(LOGGER, "Publishing maintained planning scene on '%s'", planning_scene_topic.c_str());
    monitorDiffs(true);
    publish_planning_scene_.reset(new boost::thread(boost::bind(&PlanningSceneMonitor::scenePublishingThread, this)));
  }
}

void PlanningSceneMonitor::scenePublishingThread()
{
  RCLCPP_DEBUG(LOGGER, "Started scene publishing thread ...");

  // publish the full planning scene once
  {
    moveit_msgs::msg::PlanningScene msg;
    {
      occupancy_map_monitor::OccMapTree::ReadLock lock;
      if (octomap_monitor_)
        lock = octomap_monitor_->getOcTreePtr()->reading();
      scene_->getPlanningSceneMsg(msg);
    }
    planning_scene_publisher_->publish(msg);
    RCLCPP_DEBUG(LOGGER, "Published the full planning scene: '%s'", msg.name.c_str());
  }

  do
  {
    moveit_msgs::msg::PlanningScene msg;
    bool publish_msg = false;
    bool is_full = false;
    rclcpp::Rate rate(publish_planning_scene_frequency_);
    {
      boost::unique_lock<boost::shared_mutex> ulock(scene_update_mutex_);
      while (new_scene_update_ == UPDATE_NONE && publish_planning_scene_)
        new_scene_update_condition_.wait(ulock);
      if (new_scene_update_ != UPDATE_NONE)
      {
        if ((publish_update_types_ & new_scene_update_) || new_scene_update_ == UPDATE_SCENE)
        {
          if (new_scene_update_ == UPDATE_SCENE)
            is_full = true;
          else
          {
            occupancy_map_monitor::OccMapTree::ReadLock lock;
            if (octomap_monitor_)
              lock = octomap_monitor_->getOcTreePtr()->reading();
            scene_->getPlanningSceneDiffMsg(msg);
            if (new_scene_update_ == UPDATE_STATE)
            {
              msg.robot_state.attached_collision_objects.clear();
              msg.robot_state.is_diff = true;
            }
          }
          boost::recursive_mutex::scoped_lock prevent_shape_cache_updates(shape_handles_lock_);  // we don't want the
                                                                                                 // transform cache to
                                                                                                 // update while we are
                                                                                                 // potentially changing
                                                                                                 // attached bodies
          scene_->setAttachedBodyUpdateCallback(moveit::core::AttachedBodyCallback());
          scene_->setCollisionObjectUpdateCallback(collision_detection::World::ObserverCallbackFn());
          scene_->pushDiffs(parent_scene_);
          scene_->clearDiffs();
          scene_->setAttachedBodyUpdateCallback(
              boost::bind(&PlanningSceneMonitor::currentStateAttachedBodyUpdateCallback, this, _1, _2));
          scene_->setCollisionObjectUpdateCallback(
              boost::bind(&PlanningSceneMonitor::currentWorldObjectUpdateCallback, this, _1, _2));
          if (octomap_monitor_)
          {
            excludeAttachedBodiesFromOctree();  // in case updates have happened to the attached bodies, put them in
            excludeWorldObjectsFromOctree();    // in case updates have happened to the attached bodies, put them in
          }
          if (is_full)
          {
            occupancy_map_monitor::OccMapTree::ReadLock lock;
            if (octomap_monitor_)
              lock = octomap_monitor_->getOcTreePtr()->reading();
            scene_->getPlanningSceneMsg(msg);
          }
          // also publish timestamp of this robot_state
          msg.robot_state.joint_state.header.stamp = last_robot_motion_time_;
          publish_msg = true;
        }
        new_scene_update_ = UPDATE_NONE;
      }
    }
    if (publish_msg)
    {
<<<<<<< HEAD
      rate.reset();
      planning_scene_publisher_->publish(msg);
=======
      planning_scene_publisher_.publish(msg);
>>>>>>> e2a10d73
      if (is_full)
        RCLCPP_DEBUG(LOGGER, "Published full planning scene: '%s'", msg.name.c_str());
      rate.sleep();
    }
  } while (publish_planning_scene_);
}

void PlanningSceneMonitor::getMonitoredTopics(std::vector<std::string>& topics) const
{
  // TODO(anasarrak): Do we need this for ROS2?
  topics.clear();
  if (current_state_monitor_)
  {
    const std::string& t = current_state_monitor_->getMonitoredTopic();
    if (!t.empty())
      topics.push_back(t);
  }
  if (planning_scene_subscriber_)
    topics.push_back(planning_scene_subscriber_->get_topic_name());
  if (collision_object_subscriber_)
    // TODO (anasarrak) This has been changed to subscriber on Moveit, look at
    // https://github.com/ros-planning/moveit/pull/1406/files/cb9488312c00e9c8949d89b363766f092330954d#diff-fb6e26ecc9a73d59dbdae3f3e08145e6
    topics.push_back(collision_object_subscriber_->get_topic_name());
  if (planning_scene_world_subscriber_)
    topics.push_back(planning_scene_world_subscriber_->get_topic_name());
}

namespace
{
bool sceneIsParentOf(const planning_scene::PlanningSceneConstPtr& scene,
                     const planning_scene::PlanningScene* possible_parent)
{
  if (scene && scene.get() == possible_parent)
    return true;
  if (scene)
    return sceneIsParentOf(scene->getParent(), possible_parent);
  return false;
}
}  // namespace

bool PlanningSceneMonitor::updatesScene(const planning_scene::PlanningScenePtr& scene) const
{
  return sceneIsParentOf(scene_const_, scene.get());
}

bool PlanningSceneMonitor::updatesScene(const planning_scene::PlanningSceneConstPtr& scene) const
{
  return sceneIsParentOf(scene_const_, scene.get());
}

void PlanningSceneMonitor::triggerSceneUpdateEvent(SceneUpdateType update_type)
{
  // do not modify update functions while we are calling them
  boost::recursive_mutex::scoped_lock lock(update_lock_);

  for (boost::function<void(SceneUpdateType)>& update_callback : update_callbacks_)
    update_callback(update_type);
  new_scene_update_ = (SceneUpdateType)((int)new_scene_update_ | (int)update_type);
  new_scene_update_condition_.notify_all();
}

bool PlanningSceneMonitor::requestPlanningSceneState(const std::string& service_name)
{
  if (get_scene_service_ && get_scene_service_->get_service_name() == service_name)
  {
    RCLCPP_FATAL_STREAM(LOGGER, "requestPlanningSceneState() to self-provided service '" << service_name << "'");
    throw std::runtime_error("requestPlanningSceneState() to self-provided service: " + service_name);
  }
  // use global namespace for service
  auto client = node_->create_client<moveit_msgs::srv::GetPlanningScene>(service_name);
  auto srv = std::make_shared<moveit_msgs::srv::GetPlanningScene::Request>();
  srv->components.components = srv->components.SCENE_SETTINGS | srv->components.ROBOT_STATE |
                               srv->components.ROBOT_STATE_ATTACHED_OBJECTS | srv->components.WORLD_OBJECT_NAMES |
                               srv->components.WORLD_OBJECT_GEOMETRY | srv->components.OCTOMAP |
                               srv->components.TRANSFORMS | srv->components.ALLOWED_COLLISION_MATRIX |
                               srv->components.LINK_PADDING_AND_SCALING | srv->components.OBJECT_COLORS;

  // Make sure client is connected to server
  RCLCPP_DEBUG(LOGGER, "Waiting for GetPlanningScene service `%s` to exist.", service_name.c_str());
  if (client->wait_for_service(std::chrono::seconds(5)))
  {
    RCLCPP_DEBUG(LOGGER, "Sending service request to `%s`.", service_name.c_str());
    auto service_result = client->async_send_request(srv);
    const auto service_result_status = service_result.wait_for(std::chrono::seconds(5));
    if (service_result_status == std::future_status::ready)  // Success
    {
      RCLCPP_DEBUG(LOGGER, "Service request succeeded, applying new planning scene");
      newPlanningSceneMessage(service_result.get()->scene);
      return true;
    }
    if (service_result_status == std::future_status::timeout)  // Timeout
    {
      RCLCPP_INFO(LOGGER, "GetPlanningScene service call to %s timed out. at %s:%d", service_name.c_str(), __FILE__,
                  __LINE__);
      return false;
    }
  }

  // If we are here, service is not available or call failed
  RCLCPP_INFO(LOGGER,
              "Failed to call service %s, have you launched move_group or called psm.providePlanningSceneService()?",
              service_name.c_str());

  return false;
}

void PlanningSceneMonitor::providePlanningSceneService(const std::string& service_name)
{
  // Load the service
  get_scene_service_ = node_->create_service<moveit_msgs::srv::GetPlanningScene>(
      service_name, std::bind(&PlanningSceneMonitor::getPlanningSceneServiceCallback, this, std::placeholders::_1,
                              std::placeholders::_2));
}

void PlanningSceneMonitor::getPlanningSceneServiceCallback(moveit_msgs::srv::GetPlanningScene::Request::SharedPtr req,
                                                           moveit_msgs::srv::GetPlanningScene::Response::SharedPtr res)
{
  if (req->components.components & moveit_msgs::msg::PlanningSceneComponents::TRANSFORMS)
    updateFrameTransforms();

  moveit_msgs::msg::PlanningSceneComponents all_components;
  all_components.components = UINT_MAX;  // Return all scene components if nothing is specified.

  boost::unique_lock<boost::shared_mutex> ulock(scene_update_mutex_);
  scene_->getPlanningSceneMsg(res->scene, req->components.components ? req->components : all_components);
}

void PlanningSceneMonitor::newPlanningSceneCallback(const moveit_msgs::msg::PlanningScene::SharedPtr scene)
{
  newPlanningSceneMessage(*scene);
}

void PlanningSceneMonitor::clearOctomap()
{
  octomap_monitor_->getOcTreePtr()->lockWrite();
  octomap_monitor_->getOcTreePtr()->clear();
  octomap_monitor_->getOcTreePtr()->unlockWrite();
}

bool PlanningSceneMonitor::newPlanningSceneMessage(const moveit_msgs::msg::PlanningScene& scene)
{
  if (!scene_)
    return false;

  bool result;

  SceneUpdateType upd = UPDATE_SCENE;
  std::string old_scene_name;
  {
    boost::unique_lock<boost::shared_mutex> ulock(scene_update_mutex_);
    // we don't want the transform cache to update while we are potentially changing attached bodies
    boost::recursive_mutex::scoped_lock prevent_shape_cache_updates(shape_handles_lock_);

    last_update_time_ = rclcpp::Clock().now();
    last_robot_motion_time_ = scene.robot_state.joint_state.header.stamp;
    RCLCPP_DEBUG(LOGGER, "scene update %f robot stamp: %f", fmod(last_update_time_.seconds(), 10.),
                 fmod(last_robot_motion_time_.seconds(), 10.));
    old_scene_name = scene_->getName();
    result = scene_->usePlanningSceneMsg(scene);
    if (octomap_monitor_)
    {
      if (!scene.is_diff && scene.world.octomap.octomap.data.empty())
      {
        octomap_monitor_->getOcTreePtr()->lockWrite();
        octomap_monitor_->getOcTreePtr()->clear();
        octomap_monitor_->getOcTreePtr()->unlockWrite();
      }
    }
    robot_model_ = scene_->getRobotModel();

    // if we just reset the scene completely but we were maintaining diffs, we need to fix that
    if (!scene.is_diff && parent_scene_)
    {
      // the scene is now decoupled from the parent, since we just reset it
      scene_->setAttachedBodyUpdateCallback(moveit::core::AttachedBodyCallback());
      scene_->setCollisionObjectUpdateCallback(collision_detection::World::ObserverCallbackFn());
      parent_scene_ = scene_;
      scene_ = parent_scene_->diff();
      scene_const_ = scene_;
      scene_->setAttachedBodyUpdateCallback(
          boost::bind(&PlanningSceneMonitor::currentStateAttachedBodyUpdateCallback, this, _1, _2));
      scene_->setCollisionObjectUpdateCallback(
          boost::bind(&PlanningSceneMonitor::currentWorldObjectUpdateCallback, this, _1, _2));
    }
    if (octomap_monitor_)
    {
      excludeAttachedBodiesFromOctree();  // in case updates have happened to the attached bodies, put them in
      excludeWorldObjectsFromOctree();    // in case updates have happened to the attached bodies, put them in
    }
  }

  // if we have a diff, try to more accuratelly determine the update type
  if (scene.is_diff)
  {
    bool no_other_scene_upd = (scene.name.empty() || scene.name == old_scene_name) &&
                              scene.allowed_collision_matrix.entry_names.empty() && scene.link_padding.empty() &&
                              scene.link_scale.empty();
    if (no_other_scene_upd)
    {
      upd = UPDATE_NONE;
      if (!moveit::core::isEmpty(scene.world))
        upd = (SceneUpdateType)((int)upd | (int)UPDATE_GEOMETRY);

      if (!scene.fixed_frame_transforms.empty())
        upd = (SceneUpdateType)((int)upd | (int)UPDATE_TRANSFORMS);

      if (!moveit::core::isEmpty(scene.robot_state))
      {
        upd = (SceneUpdateType)((int)upd | (int)UPDATE_STATE);
        if (!scene.robot_state.attached_collision_objects.empty() || !scene.robot_state.is_diff)
          upd = (SceneUpdateType)((int)upd | (int)UPDATE_GEOMETRY);
      }
    }
  }
  triggerSceneUpdateEvent(upd);
  return result;
}

void PlanningSceneMonitor::newPlanningSceneWorldCallback(
    const moveit_msgs::msg::PlanningSceneWorld::ConstSharedPtr world)
{
  if (scene_)
  {
    updateFrameTransforms();
    {
      boost::unique_lock<boost::shared_mutex> ulock(scene_update_mutex_);
      last_update_time_ = rclcpp::Clock().now();
      scene_->getWorldNonConst()->clearObjects();
      scene_->processPlanningSceneWorldMsg(*world);
      if (octomap_monitor_)
      {
        if (world->octomap.octomap.data.empty())
        {
          octomap_monitor_->getOcTreePtr()->lockWrite();
          octomap_monitor_->getOcTreePtr()->clear();
          octomap_monitor_->getOcTreePtr()->unlockWrite();
        }
      }
    }
    triggerSceneUpdateEvent(UPDATE_SCENE);
  }
}

void PlanningSceneMonitor::collisionObjectCallback(const moveit_msgs::msg::CollisionObject::ConstSharedPtr obj)
{
  if (!scene_)
    return;

  updateFrameTransforms();
  {
    boost::unique_lock<boost::shared_mutex> ulock(scene_update_mutex_);
    last_update_time_ = rclcpp::Clock().now();
    if (!scene_->processCollisionObjectMsg(*obj))
      return;
  }
  triggerSceneUpdateEvent(UPDATE_GEOMETRY);
}

void PlanningSceneMonitor::attachObjectCallback(const moveit_msgs::msg::AttachedCollisionObject::ConstSharedPtr obj)
{
  if (scene_)
  {
    updateFrameTransforms();
    {
      boost::unique_lock<boost::shared_mutex> ulock(scene_update_mutex_);
      last_update_time_ = rclcpp::Clock().now();
      scene_->processAttachedCollisionObjectMsg(*obj);
    }
    triggerSceneUpdateEvent(UPDATE_GEOMETRY);
  }
}

void PlanningSceneMonitor::excludeRobotLinksFromOctree()
{
  if (!octomap_monitor_)
    return;

  boost::recursive_mutex::scoped_lock _(shape_handles_lock_);

  includeRobotLinksInOctree();
  const std::vector<const moveit::core::LinkModel*>& links = getRobotModel()->getLinkModelsWithCollisionGeometry();
  auto start = std::chrono::system_clock::now();
  bool warned = false;
  for (const moveit::core::LinkModel* link : links)
  {
    std::vector<shapes::ShapeConstPtr> shapes = link->getShapes();  // copy shared ptrs on purpuse
    for (std::size_t j = 0; j < shapes.size(); ++j)
    {
      // merge mesh vertices up to 0.1 mm apart
      if (shapes[j]->type == shapes::MESH)
      {
        shapes::Mesh* m = static_cast<shapes::Mesh*>(shapes[j]->clone());
        m->mergeVertices(1e-4);
        shapes[j].reset(m);
      }

      occupancy_map_monitor::ShapeHandle h = octomap_monitor_->excludeShape(shapes[j]);
      if (h)
        link_shape_handles_[link].push_back(std::make_pair(h, j));
    }

    if (!warned && ((std::chrono::system_clock::now() - start) > std::chrono::seconds(30)))
    {
      RCLCPP_WARN(LOGGER, "It is likely there are too many vertices in collision geometry");
      warned = true;
    }
  }
}

void PlanningSceneMonitor::includeRobotLinksInOctree()
{
  if (!octomap_monitor_)
    return;

  boost::recursive_mutex::scoped_lock _(shape_handles_lock_);

  for (std::pair<const moveit::core::LinkModel* const,
                 std::vector<std::pair<occupancy_map_monitor::ShapeHandle, std::size_t>>>& link_shape_handle :
       link_shape_handles_)
    for (std::pair<occupancy_map_monitor::ShapeHandle, std::size_t>& it : link_shape_handle.second)
      octomap_monitor_->forgetShape(it.first);
  link_shape_handles_.clear();
}

void PlanningSceneMonitor::includeAttachedBodiesInOctree()
{
  if (!octomap_monitor_)
    return;

  boost::recursive_mutex::scoped_lock _(shape_handles_lock_);

  // clear information about any attached body, without refering to the AttachedBody* ptr (could be invalid)
  for (std::pair<const moveit::core::AttachedBody* const,
                 std::vector<std::pair<occupancy_map_monitor::ShapeHandle, std::size_t>>>& attached_body_shape_handle :
       attached_body_shape_handles_)
    for (std::pair<occupancy_map_monitor::ShapeHandle, std::size_t>& it : attached_body_shape_handle.second)
      octomap_monitor_->forgetShape(it.first);
  attached_body_shape_handles_.clear();
}

void PlanningSceneMonitor::excludeAttachedBodiesFromOctree()
{
  boost::recursive_mutex::scoped_lock _(shape_handles_lock_);

  includeAttachedBodiesInOctree();
  // add attached objects again
  std::vector<const moveit::core::AttachedBody*> ab;
  scene_->getCurrentState().getAttachedBodies(ab);
  for (const moveit::core::AttachedBody* body : ab)
    excludeAttachedBodyFromOctree(body);
}

void PlanningSceneMonitor::includeWorldObjectsInOctree()
{
  if (!octomap_monitor_)
    return;

  boost::recursive_mutex::scoped_lock _(shape_handles_lock_);

  // clear information about any attached object
  for (std::pair<const std::string,
                 std::vector<std::pair<occupancy_map_monitor::ShapeHandle, const Eigen::Isometry3d*>>>&
           collision_body_shape_handle : collision_body_shape_handles_)
    for (std::pair<occupancy_map_monitor::ShapeHandle, const Eigen::Isometry3d*>& it :
         collision_body_shape_handle.second)
      octomap_monitor_->forgetShape(it.first);
  collision_body_shape_handles_.clear();
}

void PlanningSceneMonitor::excludeWorldObjectsFromOctree()
{
  boost::recursive_mutex::scoped_lock _(shape_handles_lock_);

  includeWorldObjectsInOctree();
  for (const std::pair<const std::string, collision_detection::World::ObjectPtr>& it : *scene_->getWorld())
    excludeWorldObjectFromOctree(it.second);
}

void PlanningSceneMonitor::excludeAttachedBodyFromOctree(const moveit::core::AttachedBody* attached_body)
{
  if (!octomap_monitor_)
    return;

  boost::recursive_mutex::scoped_lock _(shape_handles_lock_);
  bool found = false;
  for (std::size_t i = 0; i < attached_body->getShapes().size(); ++i)
  {
    if (attached_body->getShapes()[i]->type == shapes::PLANE || attached_body->getShapes()[i]->type == shapes::OCTREE)
      continue;
    occupancy_map_monitor::ShapeHandle h = octomap_monitor_->excludeShape(attached_body->getShapes()[i]);
    if (h)
    {
      found = true;
      attached_body_shape_handles_[attached_body].push_back(std::make_pair(h, i));
    }
  }
  if (found)
    RCLCPP_DEBUG(LOGGER, "Excluding attached body '%s' from monitored octomap", attached_body->getName().c_str());
}

void PlanningSceneMonitor::includeAttachedBodyInOctree(const moveit::core::AttachedBody* attached_body)
{
  if (!octomap_monitor_)
    return;

  boost::recursive_mutex::scoped_lock _(shape_handles_lock_);

  AttachedBodyShapeHandles::iterator it = attached_body_shape_handles_.find(attached_body);
  if (it != attached_body_shape_handles_.end())
  {
    for (std::pair<occupancy_map_monitor::ShapeHandle, std::size_t>& shape_handle : it->second)
      octomap_monitor_->forgetShape(shape_handle.first);
    RCLCPP_DEBUG(LOGGER, "Including attached body '%s' in monitored octomap", attached_body->getName().c_str());
    attached_body_shape_handles_.erase(it);
  }
}

void PlanningSceneMonitor::excludeWorldObjectFromOctree(const collision_detection::World::ObjectConstPtr& obj)
{
  if (!octomap_monitor_)
    return;

  boost::recursive_mutex::scoped_lock _(shape_handles_lock_);

  bool found = false;
  for (std::size_t i = 0; i < obj->shapes_.size(); ++i)
  {
    if (obj->shapes_[i]->type == shapes::PLANE || obj->shapes_[i]->type == shapes::OCTREE)
      continue;
    occupancy_map_monitor::ShapeHandle h = octomap_monitor_->excludeShape(obj->shapes_[i]);
    if (h)
    {
      collision_body_shape_handles_[obj->id_].push_back(std::make_pair(h, &obj->shape_poses_[i]));
      found = true;
    }
  }
  if (found)
    RCLCPP_DEBUG(LOGGER, "Excluding collision object '%s' from monitored octomap", obj->id_.c_str());
}

void PlanningSceneMonitor::includeWorldObjectInOctree(const collision_detection::World::ObjectConstPtr& obj)
{
  if (!octomap_monitor_)
    return;

  boost::recursive_mutex::scoped_lock _(shape_handles_lock_);

  CollisionBodyShapeHandles::iterator it = collision_body_shape_handles_.find(obj->id_);
  if (it != collision_body_shape_handles_.end())
  {
    for (std::pair<occupancy_map_monitor::ShapeHandle, const Eigen::Isometry3d*>& shape_handle : it->second)
      octomap_monitor_->forgetShape(shape_handle.first);
    RCLCPP_DEBUG(LOGGER, "Including collision object '%s' in monitored octomap", obj->id_.c_str());
    collision_body_shape_handles_.erase(it);
  }
}

void PlanningSceneMonitor::currentStateAttachedBodyUpdateCallback(moveit::core::AttachedBody* attached_body,
                                                                  bool just_attached)
{
  if (!octomap_monitor_)
    return;

  if (just_attached)
    excludeAttachedBodyFromOctree(attached_body);
  else
    includeAttachedBodyInOctree(attached_body);
}

void PlanningSceneMonitor::currentWorldObjectUpdateCallback(const collision_detection::World::ObjectConstPtr& obj,
                                                            collision_detection::World::Action action)
{
  if (!octomap_monitor_)
    return;
  if (obj->id_ == planning_scene::PlanningScene::OCTOMAP_NS)
    return;

  if (action & collision_detection::World::CREATE)
    excludeWorldObjectFromOctree(obj);
  else if (action & collision_detection::World::DESTROY)
    includeWorldObjectInOctree(obj);
  else
  {
    excludeWorldObjectFromOctree(obj);
    includeWorldObjectInOctree(obj);
  }
}

bool PlanningSceneMonitor::waitForCurrentRobotState(const rclcpp::Time& t, double wait_time)
{
  if (t.nanoseconds() == 0)
    return false;
  auto start = std::chrono::system_clock::now();
  auto timeout = std::chrono::duration<double, std::nano>(wait_time * 1e09);
  RCLCPP_DEBUG(LOGGER, "sync robot state to: %.3fs", fmod(t.seconds(), 10.));

  if (current_state_monitor_)
  {
    // Wait for next robot update in state monitor.
    bool success = current_state_monitor_->waitForCurrentState(t, wait_time);

    /* As robot updates are passed to the planning scene only in throttled fashion, there might
       be still an update pending. If so, explicitly update the planning scene here.
       If waitForCurrentState failed, we didn't get any new state updates within wait_time. */
    if (success)
    {
      std::unique_lock<std::mutex> lock(state_pending_mutex_);
      if (state_update_pending_)  // enforce state update
      {
        state_update_pending_ = false;
        last_robot_state_update_wall_time_ = std::chrono::system_clock::now();
        lock.unlock();
        updateSceneWithCurrentState();
      }
      return true;
    }

    RCLCPP_WARN(LOGGER, "Failed to fetch current robot state.");
    return false;
  }

  // Sometimes there is no state monitor. In this case state updates are received as part of scene updates only.
  // However, scene updates are only published if the robot actually moves. Hence we need a timeout!
  // As publishing planning scene updates is throttled (2Hz by default), a 1s timeout is a suitable default.
  boost::shared_lock<boost::shared_mutex> lock(scene_update_mutex_);
  rclcpp::Time prev_robot_motion_time = last_robot_motion_time_;
  while (last_robot_motion_time_ < t &&  // Wait until the state update actually reaches the scene.
         timeout > std::chrono::seconds())
  {
    RCLCPP_DEBUG(LOGGER, "last robot motion: %i ago", (t - last_robot_motion_time_).seconds());
    new_scene_update_condition_.wait_for(lock, boost::chrono::nanoseconds((int)timeout.count()));
    timeout -= std::chrono::system_clock::now() - start;  // compute remaining wait_time
  }
  bool success = last_robot_motion_time_ >= t;
  // suppress warning if we received an update at all
  if (!success && prev_robot_motion_time != last_robot_motion_time_)
    RCLCPP_WARN(LOGGER, "Maybe failed to update robot state, time diff: %.3fs",
                (t - last_robot_motion_time_).seconds());

  RCLCPP_DEBUG(LOGGER, "sync done: robot motion: %i scene update: %i", (t - last_robot_motion_time_).seconds(),
               (t - last_update_time_).seconds());
  return success;
}

void PlanningSceneMonitor::lockSceneRead()
{
  scene_update_mutex_.lock_shared();
  if (octomap_monitor_)
    octomap_monitor_->getOcTreePtr()->lockRead();
}

void PlanningSceneMonitor::unlockSceneRead()
{
  if (octomap_monitor_)
    octomap_monitor_->getOcTreePtr()->unlockRead();
  scene_update_mutex_.unlock_shared();
}

void PlanningSceneMonitor::lockSceneWrite()
{
  scene_update_mutex_.lock();
  if (octomap_monitor_)
    octomap_monitor_->getOcTreePtr()->lockWrite();
}

void PlanningSceneMonitor::unlockSceneWrite()
{
  if (octomap_monitor_)
    octomap_monitor_->getOcTreePtr()->unlockWrite();
  scene_update_mutex_.unlock();
}

void PlanningSceneMonitor::startSceneMonitor(const std::string& scene_topic)
{
  stopSceneMonitor();

  RCLCPP_INFO(LOGGER, "Starting planning scene monitor");
  // listen for planning scene updates; these messages include transforms, so no need for filters
  if (!scene_topic.empty())
  {
    planning_scene_subscriber_ = node_->create_subscription<moveit_msgs::msg::PlanningScene>(
        scene_topic, 100, std::bind(&PlanningSceneMonitor::newPlanningSceneCallback, this, std::placeholders::_1));
    RCLCPP_INFO(LOGGER, "Listening to '%s'", planning_scene_subscriber_->get_topic_name());
  }
}

void PlanningSceneMonitor::stopSceneMonitor()
{
  if (planning_scene_subscriber_)
  {
    RCLCPP_INFO(LOGGER, "Stopping planning scene monitor");
    planning_scene_subscriber_.reset();
  }
}

bool PlanningSceneMonitor::getShapeTransformCache(const std::string& target_frame, const rclcpp::Time& target_time,
                                                  occupancy_map_monitor::ShapeTransformCache& cache) const
{
  if (!tf_buffer_)
    return false;
  try
  {
    boost::recursive_mutex::scoped_lock _(shape_handles_lock_);

    for (const std::pair<const moveit::core::LinkModel* const,
                         std::vector<std::pair<occupancy_map_monitor::ShapeHandle, std::size_t>>>& link_shape_handle :
         link_shape_handles_)
    {
      tf_buffer_->canTransform(target_frame, link_shape_handle.first->getName(), target_time,
                               shape_transform_cache_lookup_wait_time_);
      Eigen::Isometry3d ttr = tf2::transformToEigen(
          tf_buffer_->lookupTransform(target_frame, link_shape_handle.first->getName(), target_time));
      for (std::size_t j = 0; j < link_shape_handle.second.size(); ++j)
        cache[link_shape_handle.second[j].first] =
            ttr * link_shape_handle.first->getCollisionOriginTransforms()[link_shape_handle.second[j].second];
    }
    for (const std::pair<const moveit::core::AttachedBody* const,
                         std::vector<std::pair<occupancy_map_monitor::ShapeHandle, std::size_t>>>&
             attached_body_shape_handle : attached_body_shape_handles_)
    {
      tf_buffer_->canTransform(target_frame, attached_body_shape_handle.first->getAttachedLinkName(), target_time,
                               shape_transform_cache_lookup_wait_time_);
      Eigen::Isometry3d transform = tf2::transformToEigen(tf_buffer_->lookupTransform(
          target_frame, attached_body_shape_handle.first->getAttachedLinkName(), target_time));
      for (std::size_t k = 0; k < attached_body_shape_handle.second.size(); ++k)
        cache[attached_body_shape_handle.second[k].first] =
            transform *
            attached_body_shape_handle.first->getFixedTransforms()[attached_body_shape_handle.second[k].second];
    }
    {
      tf_buffer_->canTransform(target_frame, scene_->getPlanningFrame(), target_time,
                               shape_transform_cache_lookup_wait_time_);
      Eigen::Isometry3d transform =
          tf2::transformToEigen(tf_buffer_->lookupTransform(target_frame, scene_->getPlanningFrame(), target_time));
      for (const std::pair<const std::string,
                           std::vector<std::pair<occupancy_map_monitor::ShapeHandle, const Eigen::Isometry3d*>>>&
               collision_body_shape_handle : collision_body_shape_handles_)
        for (const std::pair<occupancy_map_monitor::ShapeHandle, const Eigen::Isometry3d*>& it :
             collision_body_shape_handle.second)
          cache[it.first] = transform * (*it.second);
    }
  }
  catch (tf2::TransformException& ex)
  {
    rclcpp::Clock steady_clock = rclcpp::Clock();
    RCLCPP_ERROR_THROTTLE(LOGGER, steady_clock, 1000, "Transform error: %s", ex.what());
    return false;
  }
  return true;
}

void PlanningSceneMonitor::startWorldGeometryMonitor(const std::string& collision_objects_topic,
                                                     const std::string& planning_scene_world_topic,
                                                     const bool load_octomap_monitor)
{
  stopWorldGeometryMonitor();
  RCLCPP_INFO(LOGGER, "Starting world geometry update monitor for collision objects, attached objects, octomap "
                      "updates.");

  // Listen to the /collision_objects topic to detect requests to add/remove/update collision objects to/from the world
  if (!collision_objects_topic.empty())
  {
    collision_object_subscriber_ = node_->create_subscription<moveit_msgs::msg::CollisionObject>(
        collision_objects_topic, 1024,
        std::bind(&PlanningSceneMonitor::collisionObjectCallback, this, std::placeholders::_1));
    RCLCPP_INFO(LOGGER, "Listening to '%s'", collision_objects_topic.c_str());
  }

  if (!planning_scene_world_topic.empty())
  {
    planning_scene_world_subscriber_ = node_->create_subscription<moveit_msgs::msg::PlanningSceneWorld>(
        planning_scene_world_topic, 1,
        std::bind(&PlanningSceneMonitor::newPlanningSceneWorldCallback, this, std::placeholders::_1));
    RCLCPP_INFO(LOGGER, "Listening to '%s' for planning scene world geometry", planning_scene_world_topic.c_str());
  }

  // Ocotomap monitor is optional
  if (load_octomap_monitor)
  {
    if (!octomap_monitor_)
    {
      octomap_monitor_.reset(
          new occupancy_map_monitor::OccupancyMapMonitor(node_, tf_buffer_, scene_->getPlanningFrame()));
      excludeRobotLinksFromOctree();
      excludeAttachedBodiesFromOctree();
      excludeWorldObjectsFromOctree();

      octomap_monitor_->setTransformCacheCallback(
          boost::bind(&PlanningSceneMonitor::getShapeTransformCache, this, _1, _2, _3));
      octomap_monitor_->setUpdateCallback(boost::bind(&PlanningSceneMonitor::octomapUpdateCallback, this));
    }
    octomap_monitor_->startMonitor();
  }
}

void PlanningSceneMonitor::stopWorldGeometryMonitor()
{
  if (collision_object_subscriber_)
  {
    RCLCPP_INFO(LOGGER, "Stopping world geometry monitor");
    collision_object_subscriber_.reset();
  }
  else if (planning_scene_world_subscriber_)
  {
    RCLCPP_INFO(LOGGER, "Stopping world geometry monitor");
    planning_scene_world_subscriber_.reset();
  }
  if (octomap_monitor_)
    octomap_monitor_->stopMonitor();
}

void PlanningSceneMonitor::startStateMonitor(const std::string& joint_states_topic,
                                             const std::string& attached_objects_topic)
{
  stopStateMonitor();
  if (scene_)
  {
    if (!current_state_monitor_)
      current_state_monitor_.reset(new CurrentStateMonitor(node_, getRobotModel(), tf_buffer_));
    current_state_monitor_->addUpdateCallback(boost::bind(&PlanningSceneMonitor::onStateUpdate, this, _1));
    current_state_monitor_->startStateMonitor(joint_states_topic);

    {
      std::unique_lock<std::mutex> lock(state_pending_mutex_);
      if (dt_state_update_.count() > 0)
        // ROS original: state_update_timer_.start();
        // TODO: re-enable WallTimer start()
        state_update_timer_ = node_->create_wall_timer(
            dt_state_update_, std::bind(&PlanningSceneMonitor::stateUpdateTimerCallback, this));
    }

    if (!attached_objects_topic.empty())
    {
      // using regular message filter as there's no header
      attached_collision_object_subscriber_ = node_->create_subscription<moveit_msgs::msg::AttachedCollisionObject>(
          attached_objects_topic, 1024,
          std::bind(&PlanningSceneMonitor::attachObjectCallback, this, std::placeholders::_1));
      RCLCPP_INFO(LOGGER, "Listening to '%s' for attached collision objects",
                  attached_collision_object_subscriber_->get_topic_name());
    }
  }
  else
    RCLCPP_ERROR(LOGGER, "Cannot monitor robot state because planning scene is not configured");
}

void PlanningSceneMonitor::stopStateMonitor()
{
  if (current_state_monitor_)
    current_state_monitor_->stopStateMonitor();
  if (attached_collision_object_subscriber_)
    attached_collision_object_subscriber_.reset();

  // stop must be called with state_pending_mutex_ unlocked to avoid deadlock
  state_update_timer_.reset();
  {
    std::unique_lock<std::mutex> lock(state_pending_mutex_);
    state_update_pending_ = false;
  }
}

void PlanningSceneMonitor::onStateUpdate(const sensor_msgs::msg::JointState::ConstSharedPtr& /*joint_state */)
{
  const std::chrono::system_clock::time_point& n = std::chrono::system_clock::now();
  std::chrono::duration<double> dt = n - last_robot_state_update_wall_time_;

  bool update = false;
  {
    std::unique_lock<std::mutex> lock(state_pending_mutex_);

    if (dt.count() < dt_state_update_.count())
    {
      state_update_pending_ = true;
    }
    else
    {
      state_update_pending_ = false;
      last_robot_state_update_wall_time_ = n;
      update = true;
    }
  }
  // run the state update with state_pending_mutex_ unlocked
  if (update)
    updateSceneWithCurrentState();
}

void PlanningSceneMonitor::stateUpdateTimerCallback()
{
  if (state_update_pending_)
  {
    bool update = false;

    std::chrono::system_clock::time_point n = std::chrono::system_clock::now();
    std::chrono::duration<double> dt = n - last_robot_state_update_wall_time_;

    {
      // lock for access to dt_state_update_ and state_update_pending_
      std::unique_lock<std::mutex> lock(state_pending_mutex_);
      if (state_update_pending_ && dt.count() >= dt_state_update_.count())
      {
        state_update_pending_ = false;
        last_robot_state_update_wall_time_ = std::chrono::system_clock::now();
        auto sec = std::chrono::duration<double>(last_robot_state_update_wall_time_.time_since_epoch()).count();
        update = true;
        RCLCPP_DEBUG(LOGGER, "performPendingStateUpdate: %f", fmod(sec, 10));
      }
    }

    // run the state update with state_pending_mutex_ unlocked
    if (update)
    {
      updateSceneWithCurrentState();
      RCLCPP_DEBUG(LOGGER, "performPendingStateUpdate done");
    }
  }
}

void PlanningSceneMonitor::octomapUpdateCallback()
{
  if (!octomap_monitor_)
    return;

  updateFrameTransforms();
  {
    boost::unique_lock<boost::shared_mutex> ulock(scene_update_mutex_);
    last_update_time_ = rclcpp::Clock().now();
    octomap_monitor_->getOcTreePtr()->lockRead();
    try
    {
      scene_->processOctomapPtr(octomap_monitor_->getOcTreePtr(), Eigen::Isometry3d::Identity());
      octomap_monitor_->getOcTreePtr()->unlockRead();
    }
    catch (...)
    {
      octomap_monitor_->getOcTreePtr()->unlockRead();  // unlock and rethrow
      throw;
    }
  }
  triggerSceneUpdateEvent(UPDATE_GEOMETRY);
}

void PlanningSceneMonitor::setStateUpdateFrequency(double hz)
{
  bool update = false;
  if (hz > std::numeric_limits<double>::epsilon())
  {
    std::unique_lock<std::mutex> lock(state_pending_mutex_);
    dt_state_update_ = std::chrono::duration<double>(1.0 / hz);
    // ROS original: state_update_timer_.start();
    // TODO: re-enable WallTimer start()
    state_update_timer_ =
        node_->create_wall_timer(dt_state_update_, std::bind(&PlanningSceneMonitor::stateUpdateTimerCallback, this));
  }
  else
  {
    // stop must be called with state_pending_mutex_ unlocked to avoid deadlock
    // ROS original: state_update_timer_.stop();
    // TODO: re-enable WallTimer stop()
    state_update_timer_.reset();
    std::unique_lock<std::mutex> lock(state_pending_mutex_);
    dt_state_update_ = std::chrono::duration<double>(0.0);
    if (state_update_pending_)
      update = true;
  }
  RCLCPP_INFO(LOGGER, "Updating internal planning scene state at most every %lf seconds", dt_state_update_.count());

  if (update)
    updateSceneWithCurrentState();
}

void PlanningSceneMonitor::updateSceneWithCurrentState()
{
  rclcpp::Time time = rclcpp::Clock().now();
  rclcpp::Clock steady_clock = rclcpp::Clock(RCL_STEADY_TIME);
  if (current_state_monitor_)
  {
    std::vector<std::string> missing;
    if (!current_state_monitor_->haveCompleteState(missing) &&
        (time - current_state_monitor_->getMonitorStartTime()).seconds() > 1.0)
    {
      std::string missing_str = boost::algorithm::join(missing, ", ");
      RCLCPP_WARN_THROTTLE(LOGGER, steady_clock, 1000, "The complete state of the robot is not yet known.  Missing %s",
                           missing_str.c_str());
    }

    {
      boost::unique_lock<boost::shared_mutex> ulock(scene_update_mutex_);
      last_update_time_ = last_robot_motion_time_ = current_state_monitor_->getCurrentStateTime();
      RCLCPP_DEBUG(LOGGER, "robot state update %f", fmod(last_robot_motion_time_.seconds(), 10.));
      current_state_monitor_->setToCurrentState(scene_->getCurrentStateNonConst());
      scene_->getCurrentStateNonConst().update();  // compute all transforms
    }
    triggerSceneUpdateEvent(UPDATE_STATE);
  }
  else
    RCLCPP_ERROR_THROTTLE(LOGGER, steady_clock, 1000,
                          "State monitor is not active. Unable to set the planning scene state");
}

void PlanningSceneMonitor::addUpdateCallback(const boost::function<void(SceneUpdateType)>& fn)
{
  boost::recursive_mutex::scoped_lock lock(update_lock_);
  if (fn)
    update_callbacks_.push_back(fn);
}

void PlanningSceneMonitor::clearUpdateCallbacks()
{
  boost::recursive_mutex::scoped_lock lock(update_lock_);
  update_callbacks_.clear();
}

void PlanningSceneMonitor::setPlanningScenePublishingFrequency(double hz)
{
  publish_planning_scene_frequency_ = hz;
  RCLCPP_DEBUG(LOGGER, "Maximum frquency for publishing a planning scene is now %lf Hz",
               publish_planning_scene_frequency_);
}

void PlanningSceneMonitor::getUpdatedFrameTransforms(std::vector<geometry_msgs::msg::TransformStamped>& transforms)
{
  const std::string& target = getRobotModel()->getModelFrame();

  std::vector<std::string> all_frame_names;
  tf_buffer_->_getFrameStrings(all_frame_names);
  for (const std::string& all_frame_name : all_frame_names)
  {
    if (all_frame_name == target || getRobotModel()->hasLinkModel(all_frame_name))
      continue;

    geometry_msgs::msg::TransformStamped f;
    try
    {
      f = tf_buffer_->lookupTransform(target, all_frame_name, tf2::TimePointZero);
    }
    catch (tf2::TransformException& ex)
    {
      RCLCPP_WARN(LOGGER, "Unable to transform object from frame '%s' to planning frame'%s' (%s)",
                  all_frame_name.c_str(), target.c_str(), ex.what());
      continue;
    }
    f.header.frame_id = all_frame_name;
    f.child_frame_id = target;
    transforms.push_back(f);
  }
}

void PlanningSceneMonitor::updateFrameTransforms()
{
  if (!tf_buffer_)
    return;

  if (scene_)
  {
    std::vector<geometry_msgs::msg::TransformStamped> transforms;
    getUpdatedFrameTransforms(transforms);
    {
      boost::unique_lock<boost::shared_mutex> ulock(scene_update_mutex_);
      scene_->getTransformsNonConst().setTransforms(transforms);
      last_update_time_ = rclcpp::Clock().now();
    }
    triggerSceneUpdateEvent(UPDATE_TRANSFORMS);
  }
}

void PlanningSceneMonitor::publishDebugInformation(bool flag)
{
  if (octomap_monitor_)
    octomap_monitor_->publishDebugInformation(flag);
}

void PlanningSceneMonitor::configureCollisionMatrix(const planning_scene::PlanningScenePtr& scene)
{
  if (!scene || robot_description_.empty())
    return;
  // TODO: Uncomment when XmlRpc is refactored
  // collision_detection::AllowedCollisionMatrix& acm = scene->getAllowedCollisionMatrixNonConst();

  // read overriding values from the param server

  // first we do default collision operations
  if (!node_->has_parameter(robot_description_ + "_planning/default_collision_operations"))
    RCLCPP_DEBUG(LOGGER, "No additional default collision operations specified");
  else
  {
    RCLCPP_DEBUG(LOGGER, "Reading additional default collision operations");

    // TODO: codebase wide refactoring for XmlRpc
    // XmlRpc::XmlRpcValue coll_ops;
    // node_->get_parameter(robot_description_ + "_planning/default_collision_operations", coll_ops);

    // if (coll_ops.getType() != XmlRpc::XmlRpcValue::TypeArray)
    // {
    //   RCLCPP_WARN(LOGGER, "default_collision_operations is not an array");
    //   return;
    // }

    // if (coll_ops.size() == 0)
    // {
    //   RCLCPP_WARN(LOGGER, "No collision operations in default collision operations");
    //   return;
    // }

    // for (int i = 0; i < coll_ops.size(); ++i)  // NOLINT(modernize-loop-convert)
    // {
    //   if (!coll_ops[i].hasMember("object1") || !coll_ops[i].hasMember("object2") ||
    //   !coll_ops[i].hasMember("operation"))
    //   {
    //     RCLCPP_WARN(LOGGER, "All collision operations must have two objects and an operation");
    //     continue;
    //   }
    //   acm.setEntry(std::string(coll_ops[i]["object1"]), std::string(coll_ops[i]["object2"]),
    //                std::string(coll_ops[i]["operation"]) == "disable");
    // }
  }
}

void PlanningSceneMonitor::configureDefaultPadding()
{
  if (robot_description_.empty())
  {
    default_robot_padd_ = 0.0;
    default_robot_scale_ = 1.0;
    default_object_padd_ = 0.0;
    default_attached_padd_ = 0.0;
    return;
  }

  // Ensure no leading slash creates a bad param server address
  static const std::string ROBOT_DESCRIPTION =
      (robot_description_[0] == '/') ? robot_description_.substr(1) : robot_description_;

  node_->get_parameter_or(ROBOT_DESCRIPTION + "_planning/default_robot_padding", default_robot_padd_, 0.0);
  node_->get_parameter_or(ROBOT_DESCRIPTION + "_planning/default_robot_scale", default_robot_scale_, 1.0);
  node_->get_parameter_or(ROBOT_DESCRIPTION + "_planning/default_object_padding", default_object_padd_, 0.0);
  node_->get_parameter_or(ROBOT_DESCRIPTION + "_planning/default_attached_padding", default_attached_padd_, 0.0);
  default_robot_link_padd_ = std::map<std::string, double>();
  default_robot_link_scale_ = std::map<std::string, double>();
  // TODO: enable parameter type support to std::map
  // node_->get_parameter_or(robot_description + "_planning/default_robot_link_padding", default_robot_link_padd_,
  //           std::map<std::string, double>());
  // node_->get_parameter_or(robot_description + "_planning/default_robot_link_scale", default_robot_link_scale_,
  //           std::map<std::string, double>());

  RCLCPP_DEBUG_STREAM(LOGGER, "Loaded " << default_robot_link_padd_.size() << " default link paddings");
  RCLCPP_DEBUG_STREAM(LOGGER, "Loaded " << default_robot_link_scale_.size() << " default link scales");
}
}  // namespace planning_scene_monitor<|MERGE_RESOLUTION|>--- conflicted
+++ resolved
@@ -245,15 +245,9 @@
   publish_planning_scene_frequency_ = 2.0;
   new_scene_update_ = UPDATE_NONE;
 
-<<<<<<< HEAD
   last_update_time_ = last_robot_motion_time_ = rclcpp::Clock().now();
   last_robot_state_update_wall_time_ = std::chrono::system_clock::now();
-  dt_state_update_ = std::chrono::duration<double>(0.1);
-=======
-  last_update_time_ = last_robot_motion_time_ = ros::Time::now();
-  last_robot_state_update_wall_time_ = ros::WallTime::now();
-  dt_state_update_ = ros::WallDuration(0.03);
->>>>>>> e2a10d73
+  dt_state_update_ = std::chrono::duration<double>(0.03);
 
   double temp_wait_time = 0.05;
 
@@ -425,12 +419,7 @@
     }
     if (publish_msg)
     {
-<<<<<<< HEAD
-      rate.reset();
       planning_scene_publisher_->publish(msg);
-=======
-      planning_scene_publisher_.publish(msg);
->>>>>>> e2a10d73
       if (is_full)
         RCLCPP_DEBUG(LOGGER, "Published full planning scene: '%s'", msg.name.c_str());
       rate.sleep();
