/*********************************************************************
 * Software License Agreement (BSD License)
 *
 *  Copyright (c) 2012, Willow Garage, Inc.
 *  All rights reserved.
 *
 *  Redistribution and use in source and binary forms, with or without
 *  modification, are permitted provided that the following conditions
 *  are met:
 *
 *   * Redistributions of source code must retain the above copyright
 *     notice, this list of conditions and the following disclaimer.
 *   * Redistributions in binary form must reproduce the above
 *     copyright notice, this list of conditions and the following
 *     disclaimer in the documentation and/or other materials provided
 *     with the distribution.
 *   * Neither the name of Willow Garage nor the names of its
 *     contributors may be used to endorse or promote products derived
 *     from this software without specific prior written permission.
 *
 *  THIS SOFTWARE IS PROVIDED BY THE COPYRIGHT HOLDERS AND CONTRIBUTORS
 *  "AS IS" AND ANY EXPRESS OR IMPLIED WARRANTIES, INCLUDING, BUT NOT
 *  LIMITED TO, THE IMPLIED WARRANTIES OF MERCHANTABILITY AND FITNESS
 *  FOR A PARTICULAR PURPOSE ARE DISCLAIMED. IN NO EVENT SHALL THE
 *  COPYRIGHT OWNER OR CONTRIBUTORS BE LIABLE FOR ANY DIRECT, INDIRECT,
 *  INCIDENTAL, SPECIAL, EXEMPLARY, OR CONSEQUENTIAL DAMAGES (INCLUDING,
 *  BUT NOT LIMITED TO, PROCUREMENT OF SUBSTITUTE GOODS OR SERVICES;
 *  LOSS OF USE, DATA, OR PROFITS; OR BUSINESS INTERRUPTION) HOWEVER
 *  CAUSED AND ON ANY THEORY OF LIABILITY, WHETHER IN CONTRACT, STRICT
 *  LIABILITY, OR TORT (INCLUDING NEGLIGENCE OR OTHERWISE) ARISING IN
 *  ANY WAY OUT OF THE USE OF THIS SOFTWARE, EVEN IF ADVISED OF THE
 *  POSSIBILITY OF SUCH DAMAGE.
 *********************************************************************/

/* Author: Ioan Sucan */

#include <rclcpp/rclcpp.hpp>
#include <moveit/plan_execution/plan_execution.h>
#include <moveit/robot_state/conversions.h>
#include <moveit/trajectory_processing/trajectory_tools.h>
#include <moveit/collision_detection/collision_tools.h>
#include <moveit/utils/message_checks.h>
#include <boost/algorithm/string/join.hpp>

// #include <dynamic_reconfigure/server.h>
// #include <moveit_ros_planning/PlanExecutionDynamicReconfigureConfig.h>

namespace plan_execution
{
static const rclcpp::Logger LOGGER = rclcpp::get_logger("moveit_ros.plan_execution");

// class PlanExecution::DynamicReconfigureImpl
// {
// public:
//   DynamicReconfigureImpl(PlanExecution* owner)
//     : owner_(owner)  //, dynamic_reconfigure_server_(ros::NodeHandle("~/plan_execution"))
//   {
//     // dynamic_reconfigure_server_.setCallback(
//     //     boost::bind(&DynamicReconfigureImpl::dynamicReconfigureCallback, this, _1, _2));
//   }
//
// private:
//   // void dynamicReconfigureCallback(PlanExecutionDynamicReconfigureConfig& config, uint32_t level)
//   // {
//   //   owner_->setMaxReplanAttempts(config.max_replan_attempts);
//   //   owner_->setTrajectoryStateRecordingFrequency(config.record_trajectory_state_frequency);
//   // }
//
//   PlanExecution* owner_;
//   // dynamic_reconfigure::Server<PlanExecutionDynamicReconfigureConfig> dynamic_reconfigure_server_;
// };
}  // namespace plan_execution

plan_execution::PlanExecution::PlanExecution(
    const rclcpp::Node::SharedPtr& node, const planning_scene_monitor::PlanningSceneMonitorPtr& planning_scene_monitor,
    const trajectory_execution_manager::TrajectoryExecutionManagerPtr& trajectory_execution)
  : node_(node), planning_scene_monitor_(planning_scene_monitor), trajectory_execution_manager_(trajectory_execution)
{
  if (!trajectory_execution_manager_)
    trajectory_execution_manager_ = std::make_shared<trajectory_execution_manager::TrajectoryExecutionManager>(
        node_, planning_scene_monitor_->getRobotModel(), planning_scene_monitor_->getStateMonitor());

  default_max_replan_attempts_ = 5;

  new_scene_update_ = false;

  // we want to be notified when new information is available
  planning_scene_monitor_->addUpdateCallback(
      boost::bind(&PlanExecution::planningSceneUpdatedCallback, this, boost::placeholders::_1));

  // start the dynamic-reconfigure server
  // reconfigure_impl_ = new DynamicReconfigureImpl(this);
}

plan_execution::PlanExecution::~PlanExecution()
{
  // delete reconfigure_impl_;
}

void plan_execution::PlanExecution::stop()
{
  preempt_.request();
}

std::string plan_execution::PlanExecution::getErrorCodeString(const moveit_msgs::msg::MoveItErrorCodes& error_code)
{
  if (error_code.val == moveit_msgs::msg::MoveItErrorCodes::SUCCESS)
    return "Success";
  else if (error_code.val == moveit_msgs::msg::MoveItErrorCodes::INVALID_GROUP_NAME)
    return "Invalid group name";
  else if (error_code.val == moveit_msgs::msg::MoveItErrorCodes::PLANNING_FAILED)
    return "Planning failed.";
  else if (error_code.val == moveit_msgs::msg::MoveItErrorCodes::INVALID_MOTION_PLAN)
    return "Invalid motion plan";
  else if (error_code.val == moveit_msgs::msg::MoveItErrorCodes::UNABLE_TO_AQUIRE_SENSOR_DATA)
    return "Unable to aquire sensor data";
  else if (error_code.val == moveit_msgs::msg::MoveItErrorCodes::MOTION_PLAN_INVALIDATED_BY_ENVIRONMENT_CHANGE)
    return "Motion plan invalidated by environment change";
  else if (error_code.val == moveit_msgs::msg::MoveItErrorCodes::CONTROL_FAILED)
    return "Controller failed during execution";
  else if (error_code.val == moveit_msgs::msg::MoveItErrorCodes::TIMED_OUT)
    return "Timeout reached";
  else if (error_code.val == moveit_msgs::msg::MoveItErrorCodes::PREEMPTED)
    return "Preempted";
  else if (error_code.val == moveit_msgs::msg::MoveItErrorCodes::INVALID_GOAL_CONSTRAINTS)
    return "Invalid goal constraints";
  else if (error_code.val == moveit_msgs::msg::MoveItErrorCodes::INVALID_OBJECT_NAME)
    return "Invalid object name";
  else if (error_code.val == moveit_msgs::msg::MoveItErrorCodes::FAILURE)
    return "Catastrophic failure";
  return "Unknown event";
}

void plan_execution::PlanExecution::planAndExecute(ExecutableMotionPlan& plan, const Options& opt)
{
  plan.planning_scene_monitor_ = planning_scene_monitor_;
  plan.planning_scene_ = planning_scene_monitor_->getPlanningScene();
  planAndExecuteHelper(plan, opt);
}

void plan_execution::PlanExecution::planAndExecute(ExecutableMotionPlan& plan,
                                                   const moveit_msgs::msg::PlanningScene& scene_diff,
                                                   const Options& opt)
{
  if (moveit::core::isEmpty(scene_diff))
    planAndExecute(plan, opt);
  else
  {
    plan.planning_scene_monitor_ = planning_scene_monitor_;
    {
      planning_scene_monitor::LockedPlanningSceneRO lscene(planning_scene_monitor_);  // lock the scene so that it does
                                                                                      // not modify the world
                                                                                      // representation while diff() is
                                                                                      // called
      plan.planning_scene_ = lscene->diff(scene_diff);
    }
    planAndExecuteHelper(plan, opt);
  }
}

void plan_execution::PlanExecution::planAndExecuteHelper(ExecutableMotionPlan& plan, const Options& opt)
{
  // perform initial configuration steps & various checks
  preempt_.checkAndClear();  // clear any previous preempt_ request

  bool preempt_requested = false;

  // run the actual motion plan & execution
  unsigned int max_replan_attempts =
      opt.replan_ ? (opt.replan_attempts_ > 0 ? opt.replan_attempts_ : default_max_replan_attempts_) : 1;
  unsigned int replan_attempts = 0;
  bool previously_solved = false;

  // run a planning loop for at most the maximum replanning attempts;
  // re-planning is executed only in case of known types of failures (e.g., environment changed)
  do
  {
    replan_attempts++;
    RCLCPP_INFO(LOGGER, "Planning attempt %u of at most %u", replan_attempts, max_replan_attempts);

    if (opt.before_plan_callback_)
      opt.before_plan_callback_();

    new_scene_update_ = false;  // we clear any scene updates to be evaluated because we are about to compute a new
                                // plan, which should consider most recent updates already

    // if we never had a solved plan, or there is no specified way of fixing plans, just call the planner; otherwise,
    // try to repair the plan we previously had;
    bool solved =
        (!previously_solved || !opt.repair_plan_callback_) ?
            opt.plan_callback_(plan) :
            opt.repair_plan_callback_(plan, trajectory_execution_manager_->getCurrentExpectedTrajectoryIndex());

    preempt_requested = preempt_.checkAndClear();
    if (preempt_requested)
      break;

    // if planning fails in a manner that is not recoverable, we exit the loop,
    // otherwise, we attempt to continue, if replanning attempts are left
    if (plan.error_code_.val == moveit_msgs::msg::MoveItErrorCodes::PLANNING_FAILED ||
        plan.error_code_.val == moveit_msgs::msg::MoveItErrorCodes::INVALID_MOTION_PLAN ||
        plan.error_code_.val == moveit_msgs::msg::MoveItErrorCodes::UNABLE_TO_AQUIRE_SENSOR_DATA)
    {
      if (plan.error_code_.val == moveit_msgs::msg::MoveItErrorCodes::UNABLE_TO_AQUIRE_SENSOR_DATA &&
          opt.replan_delay_ > 0.0)
      {
        auto replan_delay_seconds = std::chrono::duration<double>(opt.replan_delay_);
        rclcpp::sleep_for(std::chrono::duration_cast<std::chrono::nanoseconds>(replan_delay_seconds));
      }
      continue;
    }

    // abort if no plan was found
    if (solved)
      previously_solved = true;
    else
      break;

    if (plan.error_code_.val == moveit_msgs::msg::MoveItErrorCodes::SUCCESS)
    {
      if (opt.before_execution_callback_)
        opt.before_execution_callback_();

      preempt_requested = preempt_.checkAndClear();
      if (preempt_requested)
        break;

      // execute the trajectory, and monitor its execution
      plan.error_code_ = executeAndMonitor(plan, false);
    }

<<<<<<< HEAD
    // if we are done, then we exit the loop
    if (plan.error_code_.val == moveit_msgs::msg::MoveItErrorCodes::SUCCESS)
      break;

    // if execution failed in a manner that we do not consider recoverable, we exit the loop (with failure)
    if (plan.error_code_.val != moveit_msgs::msg::MoveItErrorCodes::MOTION_PLAN_INVALIDATED_BY_ENVIRONMENT_CHANGE)
=======
    if (plan.error_code_.val == moveit_msgs::MoveItErrorCodes::PREEMPTED)
      preempt_requested = true;

    // if execution succeeded or failed in a manner that we do not consider recoverable, we exit the loop (with failure)
    if (plan.error_code_.val != moveit_msgs::MoveItErrorCodes::MOTION_PLAN_INVALIDATED_BY_ENVIRONMENT_CHANGE)
>>>>>>> 0d0a6a17
      break;
    else
    {
      // otherwise, we wait (if needed)
      if (opt.replan_delay_ > 0.0)
      {
        RCLCPP_INFO(LOGGER, "Waiting for a %lf seconds before attempting a new plan ...", opt.replan_delay_);
        auto replan_delay_seconds = std::chrono::duration<double>(opt.replan_delay_);
        rclcpp::sleep_for(std::chrono::duration_cast<std::chrono::nanoseconds>(replan_delay_seconds));
        RCLCPP_INFO(node_->get_logger(), "Done waiting");
      }
    }

    preempt_requested = preempt_.checkAndClear();
    if (preempt_requested)
      break;

  } while (replan_attempts < max_replan_attempts);

  if (preempt_requested)
  {
    RCLCPP_DEBUG(LOGGER, "PlanExecution was preempted");
    plan.error_code_.val = moveit_msgs::msg::MoveItErrorCodes::PREEMPTED;
  }

  if (opt.done_callback_)
    opt.done_callback_();

  if (plan.error_code_.val == moveit_msgs::msg::MoveItErrorCodes::SUCCESS)
  {
    RCLCPP_DEBUG(LOGGER, "PlanExecution finished successfully.");
  }
  else
  {
    RCLCPP_DEBUG(LOGGER, "PlanExecution terminating with error code %d - '%s'", plan.error_code_.val,
                 getErrorCodeString(plan.error_code_).c_str());
  }
}

bool plan_execution::PlanExecution::isRemainingPathValid(const ExecutableMotionPlan& plan,
                                                         const std::pair<int, int>& path_segment)
{
  if (path_segment.first >= 0 &&
      plan.plan_components_[path_segment.first].trajectory_monitoring_)  // If path_segment.second <= 0, the function
                                                                         // will fallback to check the entire trajectory
  {
    planning_scene_monitor::LockedPlanningSceneRO lscene(plan.planning_scene_monitor_);  // lock the scene so that it
                                                                                         // does not modify the world
                                                                                         // representation while
                                                                                         // isStateValid() is called
    const robot_trajectory::RobotTrajectory& t = *plan.plan_components_[path_segment.first].trajectory_;
    const collision_detection::AllowedCollisionMatrix* acm =
        plan.plan_components_[path_segment.first].allowed_collision_matrix_.get();
    std::size_t wpc = t.getWayPointCount();
    collision_detection::CollisionRequest req;
    req.group_name = t.getGroupName();
    for (std::size_t i = std::max(path_segment.second - 1, 0); i < wpc; ++i)
    {
      collision_detection::CollisionResult res;
      if (acm)
        plan.planning_scene_->checkCollisionUnpadded(req, res, t.getWayPoint(i), *acm);
      else
        plan.planning_scene_->checkCollisionUnpadded(req, res, t.getWayPoint(i));

      if (res.collision || !plan.planning_scene_->isStateFeasible(t.getWayPoint(i), false))
      {
        // Dave's debacle
        RCLCPP_INFO(LOGGER, "Trajectory component '%s' is invalid",
                    plan.plan_components_[path_segment.first].description_.c_str());

        // call the same functions again, in verbose mode, to show what issues have been detected
        plan.planning_scene_->isStateFeasible(t.getWayPoint(i), true);
        req.verbose = true;
        res.clear();
        if (acm)
          plan.planning_scene_->checkCollisionUnpadded(req, res, t.getWayPoint(i), *acm);
        else
          plan.planning_scene_->checkCollisionUnpadded(req, res, t.getWayPoint(i));
        return false;
      }
    }
  }
  return true;
}

<<<<<<< HEAD
moveit_msgs::msg::MoveItErrorCodes plan_execution::PlanExecution::executeAndMonitor(ExecutableMotionPlan& plan)
=======
moveit_msgs::MoveItErrorCodes plan_execution::PlanExecution::executeAndMonitor(ExecutableMotionPlan& plan,
                                                                               bool reset_preempted)
>>>>>>> 0d0a6a17
{
  if (reset_preempted)
    preempt_.checkAndClear();

  if (!plan.planning_scene_monitor_)
    plan.planning_scene_monitor_ = planning_scene_monitor_;
  if (!plan.planning_scene_)
    plan.planning_scene_ = planning_scene_monitor_->getPlanningScene();

  moveit_msgs::msg::MoveItErrorCodes result;

  // try to execute the trajectory
  execution_complete_ = true;

  if (!trajectory_execution_manager_)
  {
    RCLCPP_ERROR(LOGGER, "No trajectory execution manager");
    result.val = moveit_msgs::msg::MoveItErrorCodes::CONTROL_FAILED;
    return result;
  }

  if (plan.plan_components_.empty())
  {
    result.val = moveit_msgs::msg::MoveItErrorCodes::SUCCESS;
    return result;
  }

  execution_complete_ = false;

  // push the trajectories we have slated for execution to the trajectory execution manager
  int prev = -1;
  for (std::size_t i = 0; i < plan.plan_components_.size(); ++i)
  {
    // \todo should this be in trajectory_execution ? Maybe. Then that will have to use kinematic_trajectory too;
    // spliting trajectories for controllers becomes interesting: tied to groups instead of joints. this could cause
    // some problems
    // in the meantime we do a hack:

    bool unwound = false;
    for (std::size_t j = 0; j < i; ++j)
      // if we ran unwind on a path for the same group
      if (plan.plan_components_[j].trajectory_ &&
          plan.plan_components_[j].trajectory_->getGroup() == plan.plan_components_[i].trajectory_->getGroup() &&
          !plan.plan_components_[j].trajectory_->empty())
      {
        plan.plan_components_[i].trajectory_->unwind(plan.plan_components_[j].trajectory_->getLastWayPoint());
        unwound = true;
        break;
      }

    if (!unwound)
    {
      // unwind the path to execute based on the current state of the system
      if (prev < 0)
        plan.plan_components_[i].trajectory_->unwind(
            plan.planning_scene_monitor_ && plan.planning_scene_monitor_->getStateMonitor() ?
                *plan.planning_scene_monitor_->getStateMonitor()->getCurrentState() :
                plan.planning_scene_->getCurrentState());
      else
        plan.plan_components_[i].trajectory_->unwind(plan.plan_components_[prev].trajectory_->getLastWayPoint());
    }

    if (plan.plan_components_[i].trajectory_ && !plan.plan_components_[i].trajectory_->empty())
      prev = i;

    // convert to message, pass along
    moveit_msgs::msg::RobotTrajectory msg;
    plan.plan_components_[i].trajectory_->getRobotTrajectoryMsg(msg);
    if (!trajectory_execution_manager_->push(msg, plan.plan_components_[i].controller_names_))
    {
      trajectory_execution_manager_->clear();
      RCLCPP_ERROR(LOGGER, "Apparently trajectory initialization failed");
      execution_complete_ = true;
      result.val = moveit_msgs::msg::MoveItErrorCodes::CONTROL_FAILED;
      return result;
    }
  }

  if (!trajectory_monitor_ && planning_scene_monitor_->getStateMonitor())
  {
    // Pass current value of reconfigurable parameter plan_execution/record_trajectory_state_frequency
    double sampling_frequency = 0.0;
    node_->get_parameter_or("plan_execution.record_trajectory_state_frequency", sampling_frequency, 0.0);
    trajectory_monitor_ = std::make_shared<planning_scene_monitor::TrajectoryMonitor>(
        planning_scene_monitor_->getStateMonitor(), sampling_frequency);
  }

  // start recording trajectory states
  if (trajectory_monitor_)
    trajectory_monitor_->startTrajectoryMonitor();

  // start a trajectory execution thread
  trajectory_execution_manager_->execute(
      boost::bind(&PlanExecution::doneWithTrajectoryExecution, this, boost::placeholders::_1),
      boost::bind(&PlanExecution::successfulTrajectorySegmentExecution, this, &plan, boost::placeholders::_1));
  // wait for path to be done, while checking that the path does not become invalid
  rclcpp::WallRate r(100);
  path_became_invalid_ = false;
<<<<<<< HEAD
  while (rclcpp::ok() && !execution_complete_ && !preempt_requested_ && !path_became_invalid_)
=======
  bool preempt_requested = false;

  while (node_handle_.ok() && !execution_complete_ && !path_became_invalid_)
>>>>>>> 0d0a6a17
  {
    r.sleep();
    // check the path if there was an environment update in the meantime
    if (new_scene_update_)
    {
      new_scene_update_ = false;
      std::pair<int, int> current_index = trajectory_execution_manager_->getCurrentExpectedTrajectoryIndex();
      if (!isRemainingPathValid(plan, current_index))
      {
        RCLCPP_INFO(LOGGER, "Trajectory component '%s' is invalid after scene update",
                    plan.plan_components_[current_index.first].description_.c_str());
        path_became_invalid_ = true;
        break;
      }
    }

    preempt_requested = preempt_.checkAndClear();
    if (preempt_requested)
      break;
  }

  // stop execution if needed
  if (preempt_requested)
  {
    RCLCPP_INFO(LOGGER, "Stopping execution due to preempt request");
    trajectory_execution_manager_->stopExecution();
  }
  else if (path_became_invalid_)
  {
    RCLCPP_INFO(LOGGER, "Stopping execution because the path to execute became invalid"
                        "(probably the environment changed)");
    trajectory_execution_manager_->stopExecution();
  }
  else if (!execution_complete_)
  {
    RCLCPP_WARN(LOGGER, "Stopping execution due to unknown reason."
                        "Possibly the node is about to shut down.");
    trajectory_execution_manager_->stopExecution();
  }

  // stop recording trajectory states
  if (trajectory_monitor_)
  {
    trajectory_monitor_->stopTrajectoryMonitor();
    plan.executed_trajectory_ =
        std::make_shared<robot_trajectory::RobotTrajectory>(planning_scene_monitor_->getRobotModel(), "");
    trajectory_monitor_->swapTrajectory(*plan.executed_trajectory_);
  }

  // decide return value
  if (path_became_invalid_)
    result.val = moveit_msgs::msg::MoveItErrorCodes::MOTION_PLAN_INVALIDATED_BY_ENVIRONMENT_CHANGE;
  else
  {
    if (preempt_requested)
    {
      result.val = moveit_msgs::msg::MoveItErrorCodes::PREEMPTED;
    }
    else
    {
      if (trajectory_execution_manager_->getLastExecutionStatus() ==
          moveit_controller_manager::ExecutionStatus::SUCCEEDED)
        result.val = moveit_msgs::msg::MoveItErrorCodes::SUCCESS;
      else if (trajectory_execution_manager_->getLastExecutionStatus() ==
               moveit_controller_manager::ExecutionStatus::TIMED_OUT)
        result.val = moveit_msgs::msg::MoveItErrorCodes::TIMED_OUT;
      else
        result.val = moveit_msgs::msg::MoveItErrorCodes::CONTROL_FAILED;
    }
  }
  return result;
}

void plan_execution::PlanExecution::planningSceneUpdatedCallback(
    const planning_scene_monitor::PlanningSceneMonitor::SceneUpdateType update_type)
{
  if (update_type & (planning_scene_monitor::PlanningSceneMonitor::UPDATE_GEOMETRY |
                     planning_scene_monitor::PlanningSceneMonitor::UPDATE_TRANSFORMS))
    new_scene_update_ = true;
}

void plan_execution::PlanExecution::doneWithTrajectoryExecution(
    const moveit_controller_manager::ExecutionStatus& /*status*/)
{
  execution_complete_ = true;
}

void plan_execution::PlanExecution::successfulTrajectorySegmentExecution(const ExecutableMotionPlan* plan,
                                                                         std::size_t index)
{
  if (plan->plan_components_.empty())
  {
    RCLCPP_WARN(LOGGER, "Length of provided motion plan is zero.");
    return;
  }

  // if any side-effects are associated to the trajectory part that just completed, execute them
  RCLCPP_DEBUG(LOGGER, "Completed '%s'", plan->plan_components_[index].description_.c_str());
  if (plan->plan_components_[index].effect_on_success_)
    if (!plan->plan_components_[index].effect_on_success_(plan))
    {
      // execution of side-effect failed
<<<<<<< HEAD
      RCLCPP_ERROR(LOGGER, "Execution of path-completion side-effect failed. Preempting.");
      preempt_requested_ = true;
=======
      ROS_ERROR_NAMED("plan_execution", "Execution of path-completion side-effect failed. Preempting.");
      preempt_.request();
>>>>>>> 0d0a6a17
      return;
    }

  // if there is a next trajectory, check it for validity, before we start execution
  ++index;
  if (index < plan->plan_components_.size() && plan->plan_components_[index].trajectory_ &&
      !plan->plan_components_[index].trajectory_->empty())
  {
    std::pair<int, int> next_index(static_cast<int>(index), 0);
    if (!isRemainingPathValid(*plan, next_index))
    {
      RCLCPP_INFO(LOGGER, "Upcoming trajectory component '%s' is invalid",
                  plan->plan_components_[next_index.first].description_.c_str());
      path_became_invalid_ = true;
    }
  }
}<|MERGE_RESOLUTION|>--- conflicted
+++ resolved
@@ -229,20 +229,11 @@
       plan.error_code_ = executeAndMonitor(plan, false);
     }
 
-<<<<<<< HEAD
-    // if we are done, then we exit the loop
-    if (plan.error_code_.val == moveit_msgs::msg::MoveItErrorCodes::SUCCESS)
-      break;
-
-    // if execution failed in a manner that we do not consider recoverable, we exit the loop (with failure)
+    if (plan.error_code_.val == moveit_msgs::msg::MoveItErrorCodes::PREEMPTED)
+      preempt_requested = true;
+
+    // if execution succeeded or failed in a manner that we do not consider recoverable, we exit the loop (with failure)
     if (plan.error_code_.val != moveit_msgs::msg::MoveItErrorCodes::MOTION_PLAN_INVALIDATED_BY_ENVIRONMENT_CHANGE)
-=======
-    if (plan.error_code_.val == moveit_msgs::MoveItErrorCodes::PREEMPTED)
-      preempt_requested = true;
-
-    // if execution succeeded or failed in a manner that we do not consider recoverable, we exit the loop (with failure)
-    if (plan.error_code_.val != moveit_msgs::MoveItErrorCodes::MOTION_PLAN_INVALIDATED_BY_ENVIRONMENT_CHANGE)
->>>>>>> 0d0a6a17
       break;
     else
     {
@@ -328,12 +319,8 @@
   return true;
 }
 
-<<<<<<< HEAD
-moveit_msgs::msg::MoveItErrorCodes plan_execution::PlanExecution::executeAndMonitor(ExecutableMotionPlan& plan)
-=======
-moveit_msgs::MoveItErrorCodes plan_execution::PlanExecution::executeAndMonitor(ExecutableMotionPlan& plan,
-                                                                               bool reset_preempted)
->>>>>>> 0d0a6a17
+moveit_msgs::msg::MoveItErrorCodes plan_execution::PlanExecution::executeAndMonitor(ExecutableMotionPlan& plan,
+                                                                                    bool reset_preempted)
 {
   if (reset_preempted)
     preempt_.checkAndClear();
@@ -432,13 +419,9 @@
   // wait for path to be done, while checking that the path does not become invalid
   rclcpp::WallRate r(100);
   path_became_invalid_ = false;
-<<<<<<< HEAD
-  while (rclcpp::ok() && !execution_complete_ && !preempt_requested_ && !path_became_invalid_)
-=======
   bool preempt_requested = false;
 
-  while (node_handle_.ok() && !execution_complete_ && !path_became_invalid_)
->>>>>>> 0d0a6a17
+  while (rclcpp::ok() && !execution_complete_ && !path_became_invalid_)
   {
     r.sleep();
     // check the path if there was an environment update in the meantime
@@ -541,13 +524,8 @@
     if (!plan->plan_components_[index].effect_on_success_(plan))
     {
       // execution of side-effect failed
-<<<<<<< HEAD
       RCLCPP_ERROR(LOGGER, "Execution of path-completion side-effect failed. Preempting.");
-      preempt_requested_ = true;
-=======
-      ROS_ERROR_NAMED("plan_execution", "Execution of path-completion side-effect failed. Preempting.");
       preempt_.request();
->>>>>>> 0d0a6a17
       return;
     }
 
