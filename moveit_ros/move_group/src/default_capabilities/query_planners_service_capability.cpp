--- conflicted
+++ resolved
@@ -55,13 +55,8 @@
                                                     &MoveGroupQueryPlannersService::setParams, this);
 }
 
-<<<<<<< HEAD
-bool move_group::MoveGroupQueryPlannersService::queryInterface(moveit_msgs::srv::QueryPlannerInterfaces::Request& req,
-                                                               moveit_msgs::srv::QueryPlannerInterfaces::Response& res)
-=======
-bool MoveGroupQueryPlannersService::queryInterface(moveit_msgs::QueryPlannerInterfaces::Request& /*req*/,
-                                                   moveit_msgs::QueryPlannerInterfaces::Response& res)
->>>>>>> 1a308e47
+bool MoveGroupQueryPlannersService::queryInterface(moveit_msgs::srv::QueryPlannerInterfaces::Request& /*req*/,
+                                                   moveit_msgs::srv::QueryPlannerInterfaces::Response& res)
 {
   const planning_interface::PlannerManagerPtr& planner_interface = context_->planning_pipeline_->getPlannerManager();
   if (planner_interface)
@@ -76,13 +71,8 @@
   return true;
 }
 
-<<<<<<< HEAD
-bool move_group::MoveGroupQueryPlannersService::getParams(moveit_msgs::srv::GetPlannerParams::Request& req,
-                                                          moveit_msgs::srv::GetPlannerParams::Response& res)
-=======
-bool MoveGroupQueryPlannersService::getParams(moveit_msgs::GetPlannerParams::Request& req,
-                                              moveit_msgs::GetPlannerParams::Response& res)
->>>>>>> 1a308e47
+bool MoveGroupQueryPlannersService::getParams(moveit_msgs::srv::GetPlannerParams::Request& req,
+                                              moveit_msgs::srv::GetPlannerParams::Response& res)
 {
   const planning_interface::PlannerManagerPtr& planner_interface = context_->planning_pipeline_->getPlannerManager();
   if (planner_interface)
@@ -112,13 +102,8 @@
   return true;
 }
 
-<<<<<<< HEAD
-bool move_group::MoveGroupQueryPlannersService::setParams(moveit_msgs::srv::SetPlannerParams::Request& req,
-                                                          moveit_msgs::srv::SetPlannerParams::Response& res)
-=======
-bool MoveGroupQueryPlannersService::setParams(moveit_msgs::SetPlannerParams::Request& req,
-                                              moveit_msgs::SetPlannerParams::Response& /*res*/)
->>>>>>> 1a308e47
+bool MoveGroupQueryPlannersService::setParams(moveit_msgs::srv::SetPlannerParams::Request& req,
+                                              moveit_msgs::srv::SetPlannerParams::Response& /*res*/)
 {
   const planning_interface::PlannerManagerPtr& planner_interface = context_->planning_pipeline_->getPlannerManager();
   if (req.params.keys.size() != req.params.values.size())
