/*********************************************************************
 * Software License Agreement (BSD License)
 *
 *  Copyright (c) 2012, Willow Garage, Inc.
 *  All rights reserved.
 *
 *  Redistribution and use in source and binary forms, with or without
 *  modification, are permitted provided that the following conditions
 *  are met:
 *
 *   * Redistributions of source code must retain the above copyright
 *     notice, this list of conditions and the following disclaimer.
 *   * Redistributions in binary form must reproduce the above
 *     copyright notice, this list of conditions and the following
 *     disclaimer in the documentation and/or other materials provided
 *     with the distribution.
 *   * Neither the name of Willow Garage nor the names of its
 *     contributors may be used to endorse or promote products derived
 *     from this software without specific prior written permission.
 *
 *  THIS SOFTWARE IS PROVIDED BY THE COPYRIGHT HOLDERS AND CONTRIBUTORS
 *  "AS IS" AND ANY EXPRESS OR IMPLIED WARRANTIES, INCLUDING, BUT NOT
 *  LIMITED TO, THE IMPLIED WARRANTIES OF MERCHANTABILITY AND FITNESS
 *  FOR A PARTICULAR PURPOSE ARE DISCLAIMED. IN NO EVENT SHALL THE
 *  COPYRIGHT OWNER OR CONTRIBUTORS BE LIABLE FOR ANY DIRECT, INDIRECT,
 *  INCIDENTAL, SPECIAL, EXEMPLARY, OR CONSEQUENTIAL DAMAGES (INCLUDING,
 *  BUT NOT LIMITED TO, PROCUREMENT OF SUBSTITUTE GOODS OR SERVICES;
 *  LOSS OF USE, DATA, OR PROFITS; OR BUSINESS INTERRUPTION) HOWEVER
 *  CAUSED AND ON ANY THEORY OF LIABILITY, WHETHER IN CONTRACT, STRICT
 *  LIABILITY, OR TORT (INCLUDING NEGLIGENCE OR OTHERWISE) ARISING IN
 *  ANY WAY OUT OF THE USE OF THIS SOFTWARE, EVEN IF ADVISED OF THE
 *  POSSIBILITY OF SUCH DAMAGE.
 *********************************************************************/

/* Author: Ioan Sucan */

#include <moveit/warehouse/planning_scene_storage.h>
#include <moveit/warehouse/constraints_storage.h>
#include <moveit/warehouse/state_storage.h>
#include <moveit/planning_scene_monitor/planning_scene_monitor.h>
#include <moveit/kinematic_constraints/utils.h>
#include <moveit/robot_state/conversions.h>
#include <tf2_eigen/tf2_eigen.h>
#include <boost/program_options/cmdline.hpp>
#include <boost/program_options/options_description.hpp>
#include <boost/program_options/parsers.hpp>
#include <boost/program_options/variables_map.hpp>
#include <ros/ros.h>

static const std::string ROBOT_DESCRIPTION = "robot_description";

void parseStart(std::istream& in, planning_scene_monitor::PlanningSceneMonitor* psm,
                moveit_warehouse::RobotStateStorage* rs)
{
  int count;
  in >> count;
  if (in.good() && !in.eof())
  {
    for (int i = 0; i < count; ++i)
    {
      std::map<std::string, double> v;
      std::string name;
      in >> name;
      if (in.good() && !in.eof())
      {
        std::string joint;
        std::string marker;
        double value;
        in >> joint;
        while (joint != "." && in.good() && !in.eof())
        {
          in >> marker;
          if (marker != "=")
            joint = ".";
          else
          {
            in >> value;
            v[joint] = value;
          }
          if (joint != ".")
            in >> joint;
        }
      }
      if (!v.empty())
      {
        moveit::core::RobotState st = psm->getPlanningScene()->getCurrentState();
        st.setVariablePositions(v);
<<<<<<< HEAD
        moveit_msgs::msg::RobotState msg;
        robot_state::robotStateToRobotStateMsg(st, msg);
=======
        moveit_msgs::RobotState msg;
        moveit::core::robotStateToRobotStateMsg(st, msg);
>>>>>>> a5864ccc
        ROS_INFO("Parsed start state '%s'", name.c_str());
        rs->addRobotState(msg, name);
      }
    }
  }
}

void parseLinkConstraint(std::istream& in, planning_scene_monitor::PlanningSceneMonitor* psm,
                         moveit_warehouse::ConstraintsStorage* cs)
{
  Eigen::Translation3d pos(Eigen::Vector3d::Zero());
  Eigen::Quaterniond rot(Eigen::Quaterniond::Identity());

  bool have_position = false;
  bool have_orientation = false;

  std::string name;
  std::getline(in, name);

  // The link name is optional, in which case there would be a blank line
  std::string link_name;
  std::getline(in, link_name);

  std::string type;
  in >> type;

  while (type != "." && in.good() && !in.eof())
  {
    if (type == "xyz")
    {
      have_position = true;
      double x, y, z;
      in >> x >> y >> z;
      pos = Eigen::Translation3d(x, y, z);
    }
    else if (type == "rpy")
    {
      have_orientation = true;
      double r, p, y;
      in >> r >> p >> y;
      rot = Eigen::Quaterniond(Eigen::AngleAxisd(r, Eigen::Vector3d::UnitX()) *
                               Eigen::AngleAxisd(p, Eigen::Vector3d::UnitY()) *
                               Eigen::AngleAxisd(y, Eigen::Vector3d::UnitZ()));
    }
    else
      ROS_ERROR("Unknown link constraint element: '%s'", type.c_str());
    in >> type;
  }

  // Convert to getLine method by eating line break
  std::string end_link;
  std::getline(in, end_link);

  if (have_position && have_orientation)
  {
    geometry_msgs::PoseStamped pose;
    pose.pose = tf2::toMsg(pos * rot);
    pose.header.frame_id = psm->getRobotModel()->getModelFrame();
    moveit_msgs::msg::Constraints constr = kinematic_constraints::constructGoalConstraints(link_name, pose);
    constr.name = name;
    ROS_INFO("Parsed link constraint '%s'", name.c_str());
    cs->addConstraints(constr);
  }
}

void parseGoal(std::istream& in, planning_scene_monitor::PlanningSceneMonitor* psm,
               moveit_warehouse::ConstraintsStorage* cs)
{
  int count;
  in >> count;

  // Convert to getLine method from here-on, so eat the line break.
  std::string end_link;
  std::getline(in, end_link);

  if (in.good() && !in.eof())
  {
    for (int i = 0; i < count; ++i)
    {
      std::string type;
      std::getline(in, type);

      if (in.good() && !in.eof())
      {
        if (type == "link_constraint")
          parseLinkConstraint(in, psm, cs);
        else
          ROS_ERROR("Unknown goal type: '%s'", type.c_str());
      }
    }
  }
}

void parseQueries(std::istream& in, planning_scene_monitor::PlanningSceneMonitor* psm,
                  moveit_warehouse::RobotStateStorage* rs, moveit_warehouse::ConstraintsStorage* cs)
{
  std::string scene_name;
  in >> scene_name;
  while (in.good() && !in.eof())
  {
    std::string type;
    in >> type;

    if (in.good() && !in.eof())
    {
      if (type == "start")
        parseStart(in, psm, rs);
      else if (type == "goal")
        parseGoal(in, psm, cs);
      else
        ROS_ERROR("Unknown query type: '%s'", type.c_str());
    }
  }
}

int main(int argc, char** argv)
{
  ros::init(argc, argv, "import_from_text_to_warehouse", ros::init_options::AnonymousName);

  boost::program_options::options_description desc;
  desc.add_options()("help", "Show help message")("queries", boost::program_options::value<std::string>(),
                                                  "Name of file containing motion planning queries.")(
      "scene", boost::program_options::value<std::string>(), "Name of file containing motion planning scene.")(
      "host", boost::program_options::value<std::string>(),
      "Host for the DB.")("port", boost::program_options::value<std::size_t>(), "Port for the DB.");

  boost::program_options::variables_map vm;
  boost::program_options::store(boost::program_options::parse_command_line(argc, argv, desc), vm);
  boost::program_options::notify(vm);

  if (vm.count("help") || argc == 1)  // show help if no parameters passed
  {
    std::cout << desc << std::endl;
    return 1;
  }
  // Set up db
  warehouse_ros::DatabaseConnection::Ptr conn = moveit_warehouse::loadDatabase();
  if (vm.count("host") && vm.count("port"))
    conn->setParams(vm["host"].as<std::string>(), vm["port"].as<std::size_t>());
  if (!conn->connect())
    return 1;

  ros::AsyncSpinner spinner(1);
  spinner.start();

  ros::NodeHandle nh;
  planning_scene_monitor::PlanningSceneMonitor psm(ROBOT_DESCRIPTION);
  if (!psm.getPlanningScene())
  {
    ROS_ERROR("Unable to initialize PlanningSceneMonitor");
    return 1;
  }

  moveit_warehouse::PlanningSceneStorage pss(conn);
  moveit_warehouse::ConstraintsStorage cs(conn);
  moveit_warehouse::RobotStateStorage rs(conn);

  if (vm.count("scene"))
  {
    std::ifstream fin(vm["scene"].as<std::string>().c_str());
    psm.getPlanningScene()->loadGeometryFromStream(fin);
    fin.close();
    moveit_msgs::msg::PlanningScene psmsg;
    psm.getPlanningScene()->getPlanningSceneMsg(psmsg);
    pss.addPlanningScene(psmsg);
  }

  if (vm.count("queries"))
  {
    std::ifstream fin(vm["queries"].as<std::string>().c_str());
    if (fin.good() && !fin.eof())
      parseQueries(fin, &psm, &rs, &cs);
    fin.close();
  }

  return 0;
}<|MERGE_RESOLUTION|>--- conflicted
+++ resolved
@@ -85,13 +85,8 @@
       {
         moveit::core::RobotState st = psm->getPlanningScene()->getCurrentState();
         st.setVariablePositions(v);
-<<<<<<< HEAD
         moveit_msgs::msg::RobotState msg;
-        robot_state::robotStateToRobotStateMsg(st, msg);
-=======
-        moveit_msgs::RobotState msg;
         moveit::core::robotStateToRobotStateMsg(st, msg);
->>>>>>> a5864ccc
         ROS_INFO("Parsed start state '%s'", name.c_str());
         rs->addRobotState(msg, name);
       }
