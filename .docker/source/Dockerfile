<<<<<<< HEAD
# moveit/moveit2:dashing-source
# Downloads the moveit source code and install remaining debian dependencies

FROM moveit/moveit2:dashing-ci
LABEL maintainer="mike@picknik.ai"
=======
# moveit/moveit:master-source
# Downloads the moveit source code and install remaining debian dependencies

FROM moveit/moveit:master-ci-shadow-fixed
MAINTAINER Dave Coleman dave@picknik.ai
>>>>>>> 1a308e47

ENV ROS_UNDERLAY /root/ws_moveit/install
WORKDIR $ROS_UNDERLAY/../src

# Commands are combined in single RUN statement with "apt/lists" folder removal to reduce image size
# https://docs.docker.com/develop/develop-images/dockerfile_best-practices/#minimize-the-number-of-layers
<<<<<<< HEAD
RUN mkdir src && \
    cd src && \
    #
    # Download moveit source so that we can get necessary dependencies
    wget -q https://raw.githubusercontent.com/ros-planning/moveit2/master/moveit2.repos && \
    vcs import < moveit2.repos

# Update apt package list as cache is cleared in previous container
# Usually upgrading involves a few packages only (if container builds became out-of-sync)
RUN apt-get -qq update && \
=======
RUN \
    # Download moveit source so that we can get necessary dependencies
    wstool init . https://raw.githubusercontent.com/ros-planning/moveit/master/moveit.rosinstall && \
    #
    # Update apt package list as cache is cleared in previous container
    # Usually upgrading involves a few packages only (if container builds became out-of-sync)
    apt-get -qq update && \
>>>>>>> 1a308e47
    apt-get -qq dist-upgrade && \
    rosdep update && \
    rosdep install -y --from-paths . --ignore-src --rosdistro ${ROS_DISTRO} --as-root=apt:false && \
    rm -rf /var/lib/apt/lists/*

<<<<<<< HEAD
# Build the workspace
RUN . /opt/ros/dashing/setup.sh &&\
    colcon build --symlink-install --event-handlers desktop_notification-
=======
ENV PYTHONIOENCODING UTF-8
RUN cd .. && \
    catkin config --extend /opt/ros/$ROS_DISTRO --install --cmake-args -DCMAKE_BUILD_TYPE=Release && \
    # Status rate is limited so that just enough info is shown to keep Docker from timing out,
    # but not too much such that the Docker log gets too long (another form of timeout)
    catkin build --limit-status-rate 0.001 --no-notify
>>>>>>> 1a308e47
<|MERGE_RESOLUTION|>--- conflicted
+++ resolved
@@ -1,23 +1,14 @@
-<<<<<<< HEAD
 # moveit/moveit2:dashing-source
 # Downloads the moveit source code and install remaining debian dependencies
 
 FROM moveit/moveit2:dashing-ci
-LABEL maintainer="mike@picknik.ai"
-=======
-# moveit/moveit:master-source
-# Downloads the moveit source code and install remaining debian dependencies
-
-FROM moveit/moveit:master-ci-shadow-fixed
-MAINTAINER Dave Coleman dave@picknik.ai
->>>>>>> 1a308e47
+MAINTAINER Mike Lautman mike@picknik.ai
 
 ENV ROS_UNDERLAY /root/ws_moveit/install
 WORKDIR $ROS_UNDERLAY/../src
 
 # Commands are combined in single RUN statement with "apt/lists" folder removal to reduce image size
 # https://docs.docker.com/develop/develop-images/dockerfile_best-practices/#minimize-the-number-of-layers
-<<<<<<< HEAD
 RUN mkdir src && \
     cd src && \
     #
@@ -28,29 +19,11 @@
 # Update apt package list as cache is cleared in previous container
 # Usually upgrading involves a few packages only (if container builds became out-of-sync)
 RUN apt-get -qq update && \
-=======
-RUN \
-    # Download moveit source so that we can get necessary dependencies
-    wstool init . https://raw.githubusercontent.com/ros-planning/moveit/master/moveit.rosinstall && \
-    #
-    # Update apt package list as cache is cleared in previous container
-    # Usually upgrading involves a few packages only (if container builds became out-of-sync)
-    apt-get -qq update && \
->>>>>>> 1a308e47
     apt-get -qq dist-upgrade && \
     rosdep update && \
     rosdep install -y --from-paths . --ignore-src --rosdistro ${ROS_DISTRO} --as-root=apt:false && \
     rm -rf /var/lib/apt/lists/*
 
-<<<<<<< HEAD
 # Build the workspace
 RUN . /opt/ros/dashing/setup.sh &&\
-    colcon build --symlink-install --event-handlers desktop_notification-
-=======
-ENV PYTHONIOENCODING UTF-8
-RUN cd .. && \
-    catkin config --extend /opt/ros/$ROS_DISTRO --install --cmake-args -DCMAKE_BUILD_TYPE=Release && \
-    # Status rate is limited so that just enough info is shown to keep Docker from timing out,
-    # but not too much such that the Docker log gets too long (another form of timeout)
-    catkin build --limit-status-rate 0.001 --no-notify
->>>>>>> 1a308e47
+    colcon build --symlink-install --event-handlers desktop_notification-